""" Small functions/classes providing access to driver PES to be called from driver.py """

<<<<<<< HEAD
from .harmonic import Harmonic_driver
from .spline import Spline_driver
from .dummy import Dummy_driver
from .doublewell import DoubleWell_driver

__all__ = [
    "__drivers__",
    "Dummy_driver",
    "Harmonic_driver",
    "Spline_driver",
    "DoubleWell_driver",
]
=======
from .dummy import Dummy_driver
from .harmonic import Harmonic_driver
from .rascal import Rascal_driver

__all__ = ["__drivers__", "Dummy_driver", "Harmonic_driver", "Rascal_driver"]
>>>>>>> fae06f69

# dictionary linking strings
__drivers__ = {
    "dummy": Dummy_driver,
    "harmonic": Harmonic_driver,
<<<<<<< HEAD
    "DoubleWell": DoubleWell_driver,
    "spline": Spline_driver,
=======
    "rascal": Rascal_driver,
>>>>>>> fae06f69
}<|MERGE_RESOLUTION|>--- conflicted
+++ resolved
@@ -1,34 +1,27 @@
 """ Small functions/classes providing access to driver PES to be called from driver.py """
 
-<<<<<<< HEAD
+from .dummy import Dummy_driver
 from .harmonic import Harmonic_driver
 from .spline import Spline_driver
 from .dummy import Dummy_driver
 from .doublewell import DoubleWell_driver
+from .rascal import Rascal_driver
 
 __all__ = [
     "__drivers__",
     "Dummy_driver",
     "Harmonic_driver",
+     "Rascal_driver"
     "Spline_driver",
     "DoubleWell_driver",
+
 ]
-=======
-from .dummy import Dummy_driver
-from .harmonic import Harmonic_driver
-from .rascal import Rascal_driver
-
-__all__ = ["__drivers__", "Dummy_driver", "Harmonic_driver", "Rascal_driver"]
->>>>>>> fae06f69
 
 # dictionary linking strings
 __drivers__ = {
     "dummy": Dummy_driver,
     "harmonic": Harmonic_driver,
-<<<<<<< HEAD
+    "rascal": Rascal_driver,
     "DoubleWell": DoubleWell_driver,
     "spline": Spline_driver,
-=======
-    "rascal": Rascal_driver,
->>>>>>> fae06f69
 }