"""Creates objects that handle normal mode transformations."""

# This file is part of i-PI.
# i-PI Copyright (C) 2014-2015 i-PI developers
# See the "licenses" directory for full license information.


from copy import copy

import numpy as np

from ipi.engine.normalmodes import *
from ipi.utils.inputvalue import *
from ipi.utils.units import *


__all__ = ["InputNormalModes", "InputNMFrequencies", "InputBosons"]


class InputNMFrequencies(InputArray):
    """Storage class for NormalModes engine."""

    attribs = copy(InputArray.attribs)
    attribs["style"] = (
        InputAttribute,
        {
            "dtype": str,
            "default": "rpmd",
            "help": """
Specifies the technique to be used to calculate the dynamical masses.
'rpmd' simply assigns the bead masses the physical mass.
'manual' sets all the normal mode frequencies except the centroid normal mode manually.
'pa-cmd' takes an argument giving the frequency to set all the non-centroid normal modes to.
'wmax-cmd' is similar to 'pa-cmd', except instead of taking one argument it takes two
([wmax,wtarget]). The lowest-lying normal mode will be set to wtarget for a
free particle, and all the normal modes will coincide at frequency wmax. 
""",
            "options": ["pa-cmd", "wmax-cmd", "manual", "rpmd"],
        },
    )

    default_label = "NMFREQUENCIES"
    default_help = "Provides a compact way of specifying the ring polymer frequencies"

    def __init__(self, help=None, dimension=None, default=None, dtype=None):
        """Initializes InputNormalModes.

        Just calls the parent initialization function with appropriate arguments.
        """

        super(InputNMFrequencies, self).__init__(
            help=help, default=default, dtype=float, dimension="frequency"
        )

    def store(self, mf):
        """Takes a modes and frequencies ans store them
        of it.

        Args:
            mf: A tuple containing a string and an array, ("MODE", [FREQS]).
        """
        mode, freqs = mf
        super(InputNMFrequencies, self).store(freqs)
        self.style.store(mode)

    def fetch(self):
        """Creates a normal modes object.

        Returns:
            A normal modes object.
        """

        super(InputNMFrequencies, self).check()
        return (self.style.fetch(), super(InputNMFrequencies, self).fetch())


class InputBosons(InputArray):
<<<<<<< HEAD

=======
>>>>>>> 25e2e367
    """Storage class for the input of which atoms have bosonic idistinguishability.

    Attributes:
       shape: The shape of the array.
    """

    attribs = copy(InputArray.attribs)
    attribs["id"] = (
        InputAttribute,
        {
            "dtype": str,
            "default": "index",
            "options": ["index", "label"],
            "help": "If 'id' is 'index', then bosonic atoms are specified a list of indices (zero-based). If 'id' is 'label' then specify a list of labels.",
        },
    )

    default_label = "BOSONS"
<<<<<<< HEAD
    default_help = "Deals with the specification of which atoms are have bosonic indistinguishability."
=======
    default_help = "Deals with the specification of which atoms are have bosonic indistinguishability. The specified atoms participate in exchange interaction, which forms ring polymers that combine several particles together. The algorithm scales quadratically with the number of atoms and linearly with the number of beads. The implementation is based on Hirshberg et al.'s doi:10.1073/pnas.1913365116 and Feldman and Hirshberg's doi:10.1063/5.0173749."
>>>>>>> 25e2e367

    def __init__(self, help=None, default=None):
        """Initialises InputBosons.

        Args:
           help: A help string.
           dimension: The dimensionality of the value.
           default: A default value.
           dtype: An optional data type. Defaults to None.
        """

        super(InputBosons, self).__init__(help=help, default=default, dtype=str)

    def store(self, value):
        """Converts the data to the appropriate data type, shape and units and
        stores it.

        Args:
           value: The raw data to be stored.
           id: The specification mode of the atoms.
        """

        self.id.store("index")
        super(InputBosons, self).store(value)

    def fetch(self):
        """Returns the stored data in the user defined units."""

        value = super(InputBosons, self).fetch()

        return (value, self.id.fetch())

<<<<<<< HEAD

class InputNormalModes(Input):
=======
>>>>>>> 25e2e367

class InputNormalModes(Input):
    """Storage class for NormalModes engine.

    Describes how normal-modes transformation and integration should be
    performed.

    Attributes:
        frequencies: Specifies how the frequencies given should be interpreted
            when creating the mass matrix.
        transform: Specifies whether the normal mode calculation will be
            done using a FFT transform or a matrix multiplication.
    """

    attribs = {
        "transform": (
            InputAttribute,
            {
                "dtype": str,
                "default": "fft",
                "help": "Specifies whether to calculate the normal mode transform using a fast Fourier transform or a matrix multiplication. For small numbers of beads the matrix multiplication may be faster.",
                "options": ["fft", "matrix"],
            },
        ),
        "propagator": (
            InputAttribute,
            {
                "dtype": str,
                "default": "exact",
                "help": "How to propagate the free ring polymer dynamics. Cayley transform is not exact but is strongly stable and avoid potential resonance issues. A bab scheme performs numerical verlet type propagation. All three options work for distinguishable particles. Only the bab propagator can be used with bosonic particles.",
                "options": ["exact", "cayley", "bab"],
            },
        ),
    }

    fields = {
        "frequencies": (
            InputNMFrequencies,
            {
                "default": ("rpmd", np.zeros(0)),
                "help": "Specifies normal mode frequencies for a (closed path) calculation",
            },
        ),
        "open_paths": (
            InputArray,
            {
                "dtype": int,
                "default": np.zeros(0, int),
                "help": "Indices of the atoms whose path should be opened (zero-based).",
            },
        ),
        "bosons": (
            InputBosons,
            {
                "default": np.zeros(0, str),
                "help": "Specify which atoms are bosons.",
            },
        ),
        "nmts": (
            InputValue,
            {
                "dtype": int,
                "default": 10,
                "help": "The number of iterations to perform one bab step.",
                "dimension": None,
            },
        ),
    }

    default_label = "NORMALMODES"
    default_help = "Deals with the normal mode transformations, including the adjustment of bead masses to give the desired ring polymer normal mode frequencies if appropriate. Takes as arguments frequencies, of which different numbers must be specified and which are used to scale the normal mode frequencies in different ways depending on which 'mode' is specified."

    def store(self, nm):
        self.transform.store(nm.transform_method)
        self.frequencies.store((nm.mode, nm.nm_freqs))
        self.propagator.store(nm.propagator)
        self.open_paths.store(nm.open_paths)
        self.bosons.store(nm.bosons)
        self.nmts.store(nm.nmts)

    def fetch(self):
        mode, freqs = self.frequencies.fetch()
        return NormalModes(
            mode,
            self.transform.fetch(),
            self.propagator.fetch(),
            freqs,
            open_paths=self.open_paths.fetch(),
            bosons=self.bosons.fetch(),
            nmts=self.nmts.fetch(),
        )<|MERGE_RESOLUTION|>--- conflicted
+++ resolved
@@ -75,10 +75,6 @@
 
 
 class InputBosons(InputArray):
-<<<<<<< HEAD
-
-=======
->>>>>>> 25e2e367
     """Storage class for the input of which atoms have bosonic idistinguishability.
 
     Attributes:
@@ -97,11 +93,7 @@
     )
 
     default_label = "BOSONS"
-<<<<<<< HEAD
-    default_help = "Deals with the specification of which atoms are have bosonic indistinguishability."
-=======
     default_help = "Deals with the specification of which atoms are have bosonic indistinguishability. The specified atoms participate in exchange interaction, which forms ring polymers that combine several particles together. The algorithm scales quadratically with the number of atoms and linearly with the number of beads. The implementation is based on Hirshberg et al.'s doi:10.1073/pnas.1913365116 and Feldman and Hirshberg's doi:10.1063/5.0173749."
->>>>>>> 25e2e367
 
     def __init__(self, help=None, default=None):
         """Initialises InputBosons.
@@ -134,11 +126,6 @@
 
         return (value, self.id.fetch())
 
-<<<<<<< HEAD
-
-class InputNormalModes(Input):
-=======
->>>>>>> 25e2e367
 
 class InputNormalModes(Input):
     """Storage class for NormalModes engine.
