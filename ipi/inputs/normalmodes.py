"""Creates objects that handle normal mode transformations."""

# This file is part of i-PI.
# i-PI Copyright (C) 2014-2015 i-PI developers
# See the "licenses" directory for full license information.


from copy import copy

import numpy as np

from ipi.engine.normalmodes import *
from ipi.utils.inputvalue import *
from ipi.utils.units import *


__all__ = ["InputNormalModes", "InputNMFrequencies", "InputBosons"]


class InputNMFrequencies(InputArray):
    """Storage class for NormalModes engine."""

    attribs = copy(InputArray.attribs)
    attribs["style"] = (
        InputAttribute,
        {
            "dtype": str,
            "default": "rpmd",
            "help": """
Specifies the technique to be used to calculate the dynamical masses.
'rpmd' simply assigns the bead masses the physical mass.
'manual' sets all the normal mode frequencies except the centroid normal mode manually.
'pa-cmd' takes an argument giving the frequency to set all the non-centroid normal modes to.
'wmax-cmd' is similar to 'pa-cmd', except instead of taking one argument it takes two
([wmax,wtarget]). The lowest-lying normal mode will be set to wtarget for a
free particle, and all the normal modes will coincide at frequency wmax. 
""",
            "options": ["pa-cmd", "wmax-cmd", "manual", "rpmd"],
        },
    )

    default_label = "NMFREQUENCIES"
    default_help = "Provides a compact way of specifying the ring polymer frequencies"

    def __init__(self, help=None, dimension=None, default=None, dtype=None):
        """Initializes InputNormalModes.

        Just calls the parent initialization function with appropriate arguments.
        """

        super(InputNMFrequencies, self).__init__(
            help=help, default=default, dtype=float, dimension="frequency"
        )

    def store(self, mf):
        """Takes a modes and frequencies ans store them
        of it.

        Args:
            mf: A tuple containing a string and an array, ("MODE", [FREQS]).
        """
        mode, freqs = mf
        super(InputNMFrequencies, self).store(freqs)
        self.style.store(mode)

    def fetch(self):
        """Creates a normal modes object.

        Returns:
            A normal modes object.
        """

        super(InputNMFrequencies, self).check()
        return (self.style.fetch(), super(InputNMFrequencies, self).fetch())


<<<<<<< HEAD
=======
class InputBosons(InputArray):
    """Storage class for the input of which atoms have bosonic idistinguishability.

    Attributes:
       shape: The shape of the array.
    """

    attribs = copy(InputArray.attribs)
    attribs["id"] = (
        InputAttribute,
        {
            "dtype": str,
            "default": "index",
            "options": ["index", "label"],
            "help": "If 'id' is 'index', then bosonic atoms are specified a list of indices (zero-based). If 'id' is 'label' then specify a list of labels.",
        },
    )

    default_label = "BOSONS"
    default_help = "Deals with the specification of which atoms are have bosonic indistinguishability. The specified atoms participate in exchange interaction, which forms ring polymers that combine several particles together. The algorithm scales quadratically with the number of atoms and linearly with the number of beads. The implementation is based on Hirshberg et al.'s doi:10.1073/pnas.1913365116 and Feldman and Hirshberg's doi:10.1063/5.0173749."

    def __init__(self, help=None, default=None):
        """Initialises InputBosons.

        Args:
           help: A help string.
           dimension: The dimensionality of the value.
           default: A default value.
           dtype: An optional data type. Defaults to None.
        """

        super(InputBosons, self).__init__(help=help, default=default, dtype=str)

    def store(self, value):
        """Converts the data to the appropriate data type, shape and units and
        stores it.

        Args:
           value: The raw data to be stored.
           id: The specification mode of the atoms.
        """

        self.id.store("index")
        super(InputBosons, self).store(value)

    def fetch(self):
        """Returns the stored data in the user defined units."""

        value = super(InputBosons, self).fetch()

        return (value, self.id.fetch())


>>>>>>> 0e928499
class InputNormalModes(Input):
    """Storage class for NormalModes engine.

    Describes how normal-modes transformation and integration should be
    performed.

    Attributes:
        frequencies: Specifies how the frequencies given should be interpreted
            when creating the mass matrix.
        transform: Specifies whether the normal mode calculation will be
            done using a FFT transform or a matrix multiplication.
    """

    attribs = {
        "transform": (
            InputAttribute,
            {
                "dtype": str,
                "default": "fft",
                "help": "Specifies whether to calculate the normal mode transform using a fast Fourier transform or a matrix multiplication. For small numbers of beads the matrix multiplication may be faster.",
                "options": ["fft", "matrix"],
            },
        ),
        "propagator": (
            InputAttribute,
            {
                "dtype": str,
                "default": "exact",
                "help": "How to propagate the free ring polymer dynamics. Cayley transform is not exact but is strongly stable and avoid potential resonance issues. A bab scheme performs numerical verlet type propagation. All three options work for distinguishable particles. Only the bab propagator can be used with bosonic particles.",
                "options": ["exact", "cayley", "bab"],
            },
        ),
    }

    fields = {
        "frequencies": (
            InputNMFrequencies,
            {
                "default": ("rpmd", np.zeros(0)),
                "help": "Specifies normal mode frequencies for a (closed path) calculation",
            },
        ),
        "open_paths": (
            InputArray,
            {
                "dtype": int,
                "default": np.zeros(0, int),
                "help": "Indices of the atoms whose path should be opened (zero-based).",
            },
        ),
        "bosons": (
            InputBosons,
            {
                "default": np.zeros(0, str),
                "help": "Specify which atoms are bosons.",
            },
        ),
        "nmts": (
            InputValue,
            {
                "dtype": int,
                "default": 10,
                "help": "The number of iterations to perform one bab step.",
                "dimension": None,
            },
        ),
    }

    default_label = "NORMALMODES"
    default_help = "Deals with the normal mode transformations, including the adjustment of bead masses to give the desired ring polymer normal mode frequencies if appropriate. Takes as arguments frequencies, of which different numbers must be specified and which are used to scale the normal mode frequencies in different ways depending on which 'mode' is specified."

    def store(self, nm):
        self.transform.store(nm.transform_method)
        self.frequencies.store((nm.mode, nm.nm_freqs))
        self.propagator.store(nm.propagator)
        self.open_paths.store(nm.open_paths)
        self.bosons.store(nm.bosons)
        self.nmts.store(nm.nmts)

    def fetch(self):
        mode, freqs = self.frequencies.fetch()
        return NormalModes(
            mode,
            self.transform.fetch(),
            self.propagator.fetch(),
            freqs,
            open_paths=self.open_paths.fetch(),
            bosons=self.bosons.fetch(),
            nmts=self.nmts.fetch(),
        )<|MERGE_RESOLUTION|>--- conflicted
+++ resolved
@@ -74,8 +74,6 @@
         return (self.style.fetch(), super(InputNMFrequencies, self).fetch())
 
 
-<<<<<<< HEAD
-=======
 class InputBosons(InputArray):
     """Storage class for the input of which atoms have bosonic idistinguishability.
 
@@ -129,7 +127,6 @@
         return (value, self.id.fetch())
 
 
->>>>>>> 0e928499
 class InputNormalModes(Input):
     """Storage class for NormalModes engine.
 
