--- conflicted
+++ resolved
@@ -373,7 +373,6 @@
         super(InputFFYaff, self).fetch()
 
         return FFYaff(yaffpara=self.yaffpara.fetch(), yaffsys=self.yaffsys.fetch(), yafflog=self.yafflog.fetch(), rcut=self.rcut.fetch(), alpha_scale=self.alpha_scale.fetch(), gcut_scale=self.gcut_scale.fetch(), skin=self.skin.fetch(), smooth_ei=self.smooth_ei.fetch(), reci_ei=self.reci_ei.fetch(), name=self.name.fetch(), latency=self.latency.fetch(),
-<<<<<<< HEAD
         dopbc=self.pbc.fetch(), threaded=self.threaded.fetch())
 
 
@@ -398,7 +397,4 @@
     def fetch(self):
         super(InputFFsGDML, self).fetch()
 
-        return FFsGDML(sGDML_model=self.sGDML_model.fetch(), name=self.name.fetch(), latency=self.latency.fetch(), dopbc=self.pbc.fetch(), threaded=self.threaded.fetch())
-=======
-                      dopbc=self.pbc.fetch(), threaded=self.threaded.fetch())
->>>>>>> 8e816d3c
+        return FFsGDML(sGDML_model=self.sGDML_model.fetch(), name=self.name.fetch(), latency=self.latency.fetch(), dopbc=self.pbc.fetch(), threaded=self.threaded.fetch())