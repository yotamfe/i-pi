--- conflicted
+++ resolved
@@ -354,11 +354,7 @@
             if it == 0:
                 # the following lines pipe a different temperature to the centroid, if requested
                 if self.pilect > 0.0:
-<<<<<<< HEAD
-                    dpipe(dself.npilect, dd(t).temp)
-=======
-                    dpipe(self._pilect, t._temp)
->>>>>>> f1b90d01
+                    dpipe(self._npilect, t._temp)
                 else:
                     dpipe(self._temp, t._temp)
             else:
@@ -571,11 +567,7 @@
         t.bind(pm=(nm.pnm[0, :], nm.dynm3[0, :]), prng=self.prng, fixdof=fixdof)
         # the next lines pipe a different temperatures to the centroid modes, if requested.
         if self.pilect > 0.0:
-<<<<<<< HEAD
-            dpipe(dself.npilect, dd(t).temp)
-=======
-            dpipe(self._pilect, t._temp)
->>>>>>> f1b90d01
+            dpipe(self._npilect, t._temp)
         else:
             dpipe(self._temp, t._temp)
 
