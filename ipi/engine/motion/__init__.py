"""TODO

"""

# This file is part of i-PI.
# i-PI Copyright (C) 2014-2015 i-PI developers
# See the "licenses" directory for full license information.


from .motion import Motion
from .dynamics import Dynamics
from .replay import Replay
from .geop import GeopMotion
from .instanton import InstantonMotion
from .neb import NEBMover
from .phonons import DynMatrixMover
from .multi import MultiMotion
from .alchemy import AlchemyMC
<<<<<<< HEAD
from .ramp import TemperatureRamp, PressureRamp
from .al6xxx_kmc import AlKMC
=======
from .planetary import Planetary
from .atomswap import AtomSwap
from .ramp import TemperatureRamp, PressureRamp
>>>>>>> 8bd595d6
<|MERGE_RESOLUTION|>--- conflicted
+++ resolved
@@ -16,11 +16,7 @@
 from .phonons import DynMatrixMover
 from .multi import MultiMotion
 from .alchemy import AlchemyMC
-<<<<<<< HEAD
-from .ramp import TemperatureRamp, PressureRamp
-from .al6xxx_kmc import AlKMC
-=======
 from .planetary import Planetary
 from .atomswap import AtomSwap
 from .ramp import TemperatureRamp, PressureRamp
->>>>>>> 8bd595d6
+from .al6xxx_kmc import AlKMC