--- conflicted
+++ resolved
@@ -36,6 +36,7 @@
 )
 from ipi.utils.instools import print_instanton_hess, diag_banded, ms_pathway
 from ipi.utils.hesstools import get_hessian, clean_hessian, get_dynmat
+
 
 __all__ = ["InstantonMotion"]
 
@@ -169,13 +170,10 @@
             or self.options["opt"] == "NR"
             or self.options["opt"] == "lanczos"
         ):
-<<<<<<< HEAD
 
             if self.options["friction"]:  # and not self.options["frictionSD"]:
                 self.options["eta0"] = eta
 
-=======
->>>>>>> 57f25526
             self.options["hessian_update"] = hessian_update
             self.options["hessian_asr"] = hessian_asr
             self.options["hessian_init"] = hessian_init
@@ -258,139 +256,7 @@
         self.optimizer.step(step)
 
 
-<<<<<<< HEAD
 class PesMapper(object):
-=======
-class Fix(object):
-    """Class that applies a fixatoms type constrain"""
-
-    def __init__(self, natoms, fixatoms, nbeads=1):
-        self.natoms = natoms
-        self.nbeads = nbeads
-        self.fixatoms = fixatoms
-
-        self.mask0 = np.delete(np.arange(self.natoms), self.fixatoms)
-
-        mask1 = np.ones(3 * self.natoms, dtype=bool)
-        for i in range(3):
-            mask1[3 * self.fixatoms + i] = False
-        self.mask1 = np.arange(3 * self.natoms)[mask1]
-
-        mask2 = np.tile(mask1, self.nbeads)
-        self.mask2 = np.arange(3 * self.natoms * self.nbeads)[mask2]
-
-    def get_mask(self, m):
-        if m == 0:
-            return self.mask0
-        elif m == 1:
-            return self.mask1
-        elif m == 2:
-            return self.mask2
-        else:
-            raise ValueError("Mask number not valid")
-
-    def get_active_array(self, arrays):
-        """Functions that gets the subarray corresponding to the active degrees-of-freedom of the
-        full dimensional array"""
-
-        activearrays = {}
-        for key in arrays:
-            if (
-                key == "old_u"
-                or key == "big_step"
-                or key == "delta"
-                or key == "energy_shift"
-                or key == "initial_hessian"
-            ):
-                t = -1
-            elif key == "old_x" or key == "old_f" or key == "d":
-                t = 1
-            elif key == "hessian":
-                t = 2
-            elif key == "qlist" or key == "glist":
-                t = 3
-            else:
-                raise ValueError(
-                    "@get_active_array: There is an array that we can't recognize"
-                )
-
-            activearrays[key] = self.get_active_vector(arrays[key], t)
-
-        return activearrays
-
-    def get_full_vector(self, vector, t):
-        """Set 0 the degrees of freedom (dof) corresponding to the fix atoms
-        IN:
-            fixatoms   indexes of the fixed atoms
-            vector     vector to be reduced
-            t          type of array:
-                type=-1 : do nothing
-                type=0 : names (natoms )
-                type=1 : pos , force or m3 (nbeads,dof)
-                type=2 : hessian (dof, nbeads*dof)
-                type=3 : qlist or glist (corrections, nbeads*dof)
-        OUT:
-            clean_vector  reduced vector
-        """
-        if len(self.fixatoms) == 0 or t == -1:
-            return vector
-
-        if t == 1:
-            full_vector = np.zeros((self.nbeads, 3 * self.natoms))
-            full_vector[:, self.get_mask(1)] = vector
-
-            return full_vector
-
-        elif t == 2:
-            full_vector = np.zeros((3 * self.natoms, 3 * self.natoms * self.nbeads))
-
-            ii = 0
-            for i in self.get_mask(1):
-                full_vector[i, self.get_mask(2)] = vector[ii]
-                ii += 1
-
-            return full_vector
-
-        elif t == 3:
-            full_vector = np.zeros((vector.shape[0], 3 * self.natoms * self.nbeads))
-            full_vector[:, self.fix.get_mask(2)] = vector
-
-            return full_vector
-
-        else:
-            raise ValueError("@apply_fix_atoms: type number is not valid")
-
-    def get_active_vector(self, vector, t):
-        """Delete the degrees of freedom (dof) corresponding to the fix atoms
-        IN:
-            fixatoms   indexes of the fixed atoms
-            vector     vector to be reduced
-            t          type of array:
-                type=-1 : do nothing
-                type=0 : names (natoms )
-                type=1 : pos , force or m3 (nbeads,dof)
-                type=2 : hessian (dof, nbeads*dof)
-                type=3 : qlist or glist (corrections, nbeads*dof)
-        OUT:
-            clean_vector  reduced vector
-        """
-        if len(self.fixatoms) == 0 or t == -1:
-            return vector
-        if t == 0:
-            return vector[self.mask0]
-        elif t == 1:
-            return vector[:, self.mask1]
-        elif t == 2:
-            aux = vector[self.mask1]
-            return aux[:, self.mask2]
-        elif t == 3:
-            return vector[:, self.mask2]
-        else:
-            raise ValueError("@apply_fix_atoms: type number is not valid")
-
-
-class GradientMapper(object):
->>>>>>> 57f25526
 
     """Creation of the multi-dimensional function to compute the physical potential and forces
 
@@ -404,7 +270,6 @@
         self.fcount = 0
         pass
 
-<<<<<<< HEAD
     def bind(self, mapper):
 
         self.dbeads = mapper.beads.copy()
@@ -426,14 +291,6 @@
         max_ms = mapper.options["max_ms"]
         max_e = mapper.options["max_e"]
 
-=======
-    def bind(self, dumop, discretization, max_ms, max_e):
-        self.dbeads = dumop.beads.copy()
-        self.dcell = dumop.cell.copy()
-        self.dforces = dumop.forces.copy(self.dbeads, self.dcell)
-        self.fix = Fix(dumop.beads.natoms, dumop.fixatoms, dumop.beads.nbeads)
-        self.set_coef(discretization)
->>>>>>> 57f25526
         if max_ms > 0 or max_e > 0:
             self.spline = True
 
@@ -496,7 +353,7 @@
         else:
             indexes = np.arange(self.dbeads.nbeads)
 
-        # Create reduced bead and force objects
+        # Create reduced bead and force object and evaluate forces
         reduced_b = Beads(self.dbeads.natoms, len(indexes))
         reduced_b.q[:] = full_q[indexes]
         reduced_b.m[:] = self.dbeads.m
@@ -509,6 +366,7 @@
         rpots = reduced_forces.pots  # reduced energy
         rforces = reduced_forces.f  # reduced gradient
 
+        # Interpolate if necessary to get full pot and forces
         if self.spline:
             red_mspath = full_mspath[indexes]
             spline = interp1d(red_mspath, rpots.T, kind="cubic")
@@ -835,11 +693,11 @@
     """
 
     def __init__(self):
+
         self.pot = None
         self.f = None
         pass
 
-<<<<<<< HEAD
     def bind(self, mapper):
 
         self.temp = mapper.temp
@@ -854,33 +712,6 @@
             self.C = 1
         self.omegak = mapper.rp_factor * mapper.nm.get_o_omegak()
         self.omegan = mapper.rp_factor * mapper.nm.omegan
-=======
-    def bind(self, dumop, discretization):
-        self.temp = dumop.temp
-        self.fix = Fix(dumop.beads.natoms, dumop.fixatoms, dumop.beads.nbeads)
-        self.dbeads = Beads(
-            dumop.beads.natoms - len(dumop.fixatoms), dumop.beads.nbeads
-        )
-        self.dbeads.q[:] = self.fix.get_active_vector(dumop.beads.copy().q, 1)
-        self.dbeads.m[:] = self.fix.get_active_vector(dumop.beads.copy().m, 0)
-        self.dbeads.names[:] = self.fix.get_active_vector(dumop.beads.copy().names, 0)
-        self.set_coef(discretization)
-
-        if dumop.options["mode"] == "rate":
-            self.omega2 = (
-                self.temp
-                * (2 * self.dbeads.nbeads)
-                * units.Constants.kb
-                / units.Constants.hbar
-            ) ** 2
-        elif dumop.options["mode"] == "splitting":
-            self.omega2 = (
-                self.temp
-                * self.dbeads.nbeads
-                * units.Constants.kb
-                / units.Constants.hbar
-            ) ** 2
->>>>>>> 57f25526
 
         # Computes the spring hessian if the optimization modes requires it
         if (
@@ -895,6 +726,10 @@
                 omega2=(self.omegan) ** 2,
                 coef=self.coef,
             )
+
+    def set_coef(self, coef):
+        """Sets coefficients for non-uniform instanton calculation"""
+        self.coef = coef.reshape(-1, 1)
 
     def save(self, e, g):
         """Stores potential and forces in this class for convenience"""
@@ -1029,6 +864,8 @@
 
         return h
 
+    def __call__(self, x, ret=True, new_disc=True):
+        """Computes spring energy and gradient for instanton optimization step"""
 
 class Mapper(object):
     """Creation of the multi-dimensional function that is the proxy between all the energy and force components and the optimization algorithm.
@@ -1084,7 +921,6 @@
         else:
             self.gm.bind(self)
 
-<<<<<<< HEAD
         self.sm.bind(self)
 
     def set_coef(self, coef):
@@ -1112,18 +948,6 @@
 
         if mode == "all":
             self.save(np.sum(e), g)
-=======
-    def __init__(self, im, gm, esum=False):
-        self.im = im
-        self.gm = gm
-        self.esum = esum
-
-    def __call__(self, x):
-        e1, g1 = self.im(x)
-        e2, g2 = self.gm(x)
-        e = e1 + e2
-        g = np.add(g1, g2)
->>>>>>> 57f25526
 
         if self.esum:
             e = np.sum(e)
@@ -1204,9 +1028,7 @@
             if geop.options["discretization"].size == 0:
                 geop.options["discretization"] = np.ones(self.beads.nbeads + 1, float)
             else:
-                raise ValueError(
-                    "Discretization coefficients  does not match system size"
-                )
+                raise ValueError("Discretization coefficients do not match system size")
 
         self.options["max_ms"] = geop.options["max_ms"]
         self.options["max_e"] = geop.options["max_e"]
@@ -1267,6 +1089,7 @@
 
         tolerances = self.options["tolerances"]
         d_u = self.forces.pot - self.optarrays["old_u"].sum()
+       # active_force = self.fix.get_active_vector(self.forces.f, 1) + self.im.f
 
         active_force = self.mapper.f
 
@@ -1302,6 +1125,7 @@
             )
             and (d_x_max <= tolerances["position"])
         ):
+
             print_instanton_geo(
                 self.options["prefix"] + "_FINAL",
                 step,
@@ -1430,7 +1254,7 @@
         return activearrays
 
     def step(self, step=None):
-        """Dummy simulationt step which does nothing."""
+        """Dummy simulation time step which does nothing."""
         pass
 
     def opt_coef(self, coef):
@@ -1444,13 +1268,15 @@
         # c0   = 2*self.sm.dbeads.nbeads - 2*np.sum(coef)
         # coef = np.insert(coef,0,c0)
 
+        #self.im.set_coef(coef)
+
         fphys = self.gm.dforces.f * ((coef[1:] + coef[:-1]) / 2).reshape(-1, 1)
         e, gspring = self.sm(self.sm.dbeads.q)
         return np.amax(np.absolute(-gspring + fphys))
 
 
 class HessianOptimizer(DummyOptimizer):
-    """Instaton Rate calculation"""
+    """Instanton Rate calculation"""
 
     def bind(self, geop):
         # call bind function from DummyOptimizer
@@ -1475,7 +1301,10 @@
                     (self.beads.natoms * 3, self.beads.q.size), float
                 )
 
-            elif geop.optarrays["hessian"].size == 0 and geop.options["hessian_init"]:
+            elif (
+                geop.optarrays["hessian"].size == 0
+                and geop.options["hessian_init"] == "true"
+            ):
                 info(
                     " Initial hessian is not provided. We are going to compute it.",
                     verbosity.low,
@@ -1488,7 +1317,7 @@
                     (self.beads.q - self.beads.q[0]) == 0
                 ).all() and self.beads.nbeads > 1:
                     raise ValueError(
-                        """We need a initial hessian in order to create our initial
+                        """We need an initial hessian in order to create our initial
                     instanton geometry. Please provide a (1-bead) hessian or an initial instanton geometry."""
                     )
 
@@ -1535,19 +1364,24 @@
                 self.optarrays["fric_hessian"] = geop.optarrays["fric_hessian"]
 
     def initialize(self, step):
+
         if step == 0:
+
             info(" @GEOP: Initializing INSTANTON", verbosity.low)
 
             if self.beads.nbeads == 1:
+
                 info(" @GEOP: Classical TS search", verbosity.low)
 
             else:
                 # If the coordinates in all the imaginary time slices are the same
                 if ((self.beads.q - self.beads.q[0]) == 0).all():
+
                     self.initial_geo()
                     self.options["hessian_init"] = True
 
                 else:
+
                     info(
                         " @GEOP: Starting from the provided geometry in the extended phase space",
                         verbosity.low,
@@ -1583,6 +1417,7 @@
             self.optarrays["hessian"][:] = self.fix.get_full_vector(phys_hessian, 2)
             # self.optarrays["hessian"][:] = phys_hessian
 
+     #   self.gm.save(self.forces.pots, self.forces.f)
         self.update_old_pos_for()
 
         self.init = True
@@ -1591,14 +1426,9 @@
         """Update hessian"""
 
         if update == "powell":
-<<<<<<< HEAD
 
             i = self.fix.fixbeads.natoms * 3
             for j in range(self.fix.fixbeads.nbeads):
-=======
-            i = self.im.dbeads.natoms * 3
-            for j in range(self.im.dbeads.nbeads):
->>>>>>> 57f25526
                 aux = active_hessian[:, j * i : (j + 1) * i]
                 dg = d_g[j, :]
                 dx = d_x[j, :]
@@ -1662,6 +1492,7 @@
         f = self.fix.get_active_vector(self.mapper.gm.f, t=1)
         d_g = np.subtract(activearrays["old_f"], f)
 
+        # Update
         self.update_hessian(
             self.options["hessian_update"], activearrays["hessian"], new_x, d_x, d_g
         )
@@ -1678,7 +1509,15 @@
 
 
 class NicholsOptimizer(HessianOptimizer):
-    """Class that implements a nichols optimization. It can find first order saddle points or minimum"""
+    """Class that implements a nichols optimizations. It can find first order saddle points or minimum"""
+
+    def bind(self, geop):
+        # call bind function from HessianOptimizer
+        super(NicholsOptimizer, self).bind(geop)
+
+    def initialize(self, step):
+        # call initialize function from HessianOptimizer
+        super(NicholsOptimizer, self).initialize(step)
 
     def step(self, step=None):
         """Does one simulation step."""
@@ -1721,6 +1560,7 @@
             self.options["hessian_asr"],
         )
 
+        # d,w =np.linalg.eigh(h1) #Cartesian
         info(
             "\n@Nichols: 1st freq {} cm^-1".format(
                 units.unit_to_user(
@@ -1745,6 +1585,8 @@
             ),
             verbosity.medium,
         )
+        # info('@Nichols: 4th freq {} cm^-1'.format(units.unit_to_user('frequency','inversecm',np.sign(d[3])*np.sqrt(np.absolute(d[3])))),verbosity.medium)
+        # info('@Nichols: 8th freq {} cm^-1\n'.format(units.unit_to_user('frequency','inversecm',np.sign(d[7])*np.sqrt(np.absolute(d[7])))),verbosity.medium)
 
         # Find new movement direction
         if self.options["mode"] == "rate":
@@ -1778,10 +1620,18 @@
 
 
 class NROptimizer(HessianOptimizer):
-    """Class that implements a Newton-Raphson optsmization. It can find first order saddle points or minimum"""
+    """Class that implements a Newton-Raphson optimizations. It can find first order saddle points or minima"""
+
+    def bind(self, geop):
+        # call bind function from HessianOptimizer
+        super(NROptimizer, self).bind(geop)
+
+    def initialize(self, step):
+        # call initialize function from HessianOptimizer
+        super(NROptimizer, self).initialize(step)
 
     def step(self, step=None):
-        """Does one simulaion step."""
+        """Does one simulation time step."""
         activearrays = self.pre_step(step)
 
         dyn_mat = get_dynmat(
@@ -1797,13 +1647,8 @@
         )
         f = np.multiply(f, self.sm.dbeads.m3.reshape(f.shape) ** -0.5)
 
-<<<<<<< HEAD
         d_x = invmul_banded(h_up_band, f).reshape(self.sm.dbeads.q.shape)
         d_x = np.multiply(d_x, self.sm.dbeads.m3 ** -0.5)
-=======
-        d_x = invmul_banded(h_up_band, f).reshape(self.im.dbeads.q.shape)
-        d_x = np.multiply(d_x, self.im.dbeads.m3**-0.5)
->>>>>>> 57f25526
 
         # Rescale step if necessary
         if np.amax(np.absolute(d_x)) > activearrays["big_step"]:
@@ -1823,6 +1668,14 @@
 class LanczosOptimizer(HessianOptimizer):
     """Class that implements a modified Nichols algorithm based on Lanczos diagonalization to avoid constructing and diagonalizing
     the full (3*natoms*nbeads)^2 matrix"""
+
+    def bind(self, geop):
+        # call bind function from HessianOptimizer
+        super(LanczosOptimizer, self).bind(geop)
+
+    def initialize(self, step):
+        # call initialize function from HessianOptimizer
+        super(LanczosOptimizer, self).initialize(step)
 
     def step(self, step=None):
         """Does one simulation step."""
@@ -1851,7 +1704,7 @@
 
             d = diag_banded(h_up_band)
         else:
-            # FULL dimensional version
+            # FULL dimensions version
             h_0 = red2comp(
                 activearrays["hessian"],
                 self.sm.dbeads.nbeads,
@@ -1931,11 +1784,7 @@
         d_x.shape = self.fix.fixbeads.q.shape
 
         # MASS-scaled
-<<<<<<< HEAD
         d_x = np.multiply(d_x, self.fix.fixbeads.m3 ** -0.5)
-=======
-        d_x = np.multiply(d_x, self.im.dbeads.m3**-0.5)
->>>>>>> 57f25526
 
         # Rescale step if necessary
         if np.amax(np.absolute(d_x)) > activearrays["big_step"]:
@@ -2016,6 +1865,7 @@
         self.mapper.esum = True
 
     def initialize(self, step):
+
         if step == 0:
             info(" @GEOP: Initializing instanton", verbosity.low)
 
@@ -2056,6 +1906,7 @@
         self.init = True
 
     def post_step(self, step, activearrays):
+
         """General tasks that have to be performed after the  actual step"""
 
         # Update
