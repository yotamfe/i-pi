"""
Contains classes for instanton  calculations.

Algorithms implemented by Yair Litman and Mariana Rossi, 2017
"""

# This file is part of i-PI.
# i-PI Copyright (C) 2014-2015 i-PI developers
# See the "licenses" directory for full license information.


import numpy as np
import time
import sys

from ipi.engine.beads import Beads
from ipi.engine.normalmodes import NormalModes
from ipi.engine.motion import Motion
from ipi.utils.depend import dstrip, dobject
from ipi.utils.softexit import softexit
from ipi.utils.messages import verbosity, info
from ipi.utils import units, nmtransform
from ipi.utils.mintools import nichols, Powell, L_BFGS
from ipi.utils.instools import (
    banded_hessian,
    invmul_banded,
    red2comp,
    get_imvector,
    print_instanton_geo,
)
from ipi.utils.instools import print_instanton_hess, diag_banded, ms_pathway
from ipi.utils.hesstools import get_hessian, clean_hessian, get_dynmat
from ipi.engine.beads import Beads

__all__ = ["InstantonMotion"]


# ALBERTO:
# - resolve hessian problem, implement sparse and dense spring hessian
# add boolean option hessian mode:
# add boolean option sparse in:
#    get_hessian
#    update_hessian
#    print_hessian
#    red2comp
# test ch4hcbe with dense hessian
# test 1D double well with Ohmic
# test 1D double well with Ohmic +SD

# - code spline and integration to obtain g
# test 2x*1D double well with Ohmic +SD


class InstantonMotion(Motion):
    """Instanton motion class.

    Attributes:
        mode: minimization algorithm to use
        biggest_step: max allowed step size
        old_force: force on previous step
        hessian:

        mode= type of instanton calculation
        tolerances:
            energy: change in energy tolerance for ending minimization
            force: force/change in force tolerance foe ending minimization
            position: change in position tolerance for ending minimization}
        biggest_step: The maximum step size during the optimization.
        old_pos: The previous step positions during the optimization.
        old_pot: The previous step potential energy during the optimization
        old_force:  The previous step force during the optimization
        opt: The geometry optimization algorithm to be used
        discretization: Allows for non uniform time discretization
        alt_out: (Alternative output) Prints different formatting of outputs for geometry, hessian and bead potential energies.
        All quantities are also accessible from typical i-pi output infrastructure. Default to 1, which prints
        every step. -1 will suppress the output (except the last one). Any other positive number will set the frequency (in steps) with
        which the quantities are written to file.
        prefix: Prefix of the output files.
        delta: Initial stretch amplitude.
        hessian_init: Boolean which decides whether the initial hessian is going to be computed.
        hessian: Stored  Hessian matrix
        hessian_update: The way to update the hessian after each movement
        hessian_asr: Removes the zero frequency vibrational modes depending on the symmerty of the system.
        glist_lbfgs: List of previous gradients (g_n+1 - g_n) for L-BFGS. Number of entries = corrections_lbfgs
        qlist_lbfgs: List of previous positions (x_n+1 - x_n) for L-BFGS. Number of entries = corrections_lbfgs
        scale_lbfgs: Scale choice for the initial hessian.
        corrections_lbfgs: Number of corrections to be stored for L-BFGS
        ls_options: Options for line search methods.
        hessian_final:  Boolean which decides whether the hessian after the optimization will be computed.
        energy_shift: zero of energy (usually it corresponds to reactant state)
    """

    def __init__(
        self,
        fixcom=False,
        fixatoms=None,
        mode="None",
        tolerances={"energy": 1e-5, "force": 1e-4, "position": 1e-3},
        biggest_step=0.3,
        old_pos=np.zeros(0, float),
        old_pot=np.zeros(0, float),
        old_force=np.zeros(0, float),
        opt="None",
        max_e=0.0,
        max_ms=0.0,
        discretization=np.zeros(0, float),
        alt_out=1,
        prefix="instanton",
        delta=np.zeros(0, float),
        hessian_init=None,
        hessian=np.eye(0, 0, 0, float),
        hessian_update=None,
        hessian_asr=None,
        qlist_lbfgs=np.zeros(0, float),
        glist_lbfgs=np.zeros(0, float),
        scale_lbfgs=1,
        corrections_lbfgs=5,
        ls_options={"tolerance": 1e-1, "iter": 100},
        old_direction=np.zeros(0, float),
        hessian_final="False",
        energy_shift=np.zeros(0, float),
        friction=False,
        z_friction=np.zeros(0, float),
    ):
        """Initialises InstantonMotion."""

        super(InstantonMotion, self).__init__(fixcom=fixcom, fixatoms=fixatoms)

        self.options = {}  # Optimization options
        self.optarrays = {}  # Optimization arrays

        # Optimization mode
        self.options["mode"] = mode

        # Generic optimization
        # self.big_step = biggest_step
        # self.tolerances = tolerances

        self.options["tolerances"] = tolerances
        self.options["save"] = alt_out
        self.options["prefix"] = prefix
        self.options["hessian_final"] = hessian_final

        self.options["max_e"] = max_e
        self.options["max_ms"] = max_ms
        self.options["discretization"] = discretization
        self.options["friction"] = friction
        self.options["z_friction"] = z_friction
        self.optarrays["big_step"] = biggest_step
        self.optarrays["energy_shift"] = energy_shift
        self.optarrays["delta"] = delta
        self.optarrays["old_x"] = old_pos
        self.optarrays["old_u"] = old_pot
        self.optarrays["old_f"] = old_force

        # We set the default optimization algorithm depending on the mode.
        if mode == "rate":
            if opt == "None":
                opt = "nichols"
            self.options["opt"] = opt

        elif mode == "splitting":
            if opt == "None":
                opt = "lbfgs"
            self.options["opt"] = opt

        if (
            self.options["opt"] == "nichols"
            or self.options["opt"] == "NR"
            or self.options["opt"] == "lanczos"
        ):

            self.options["hessian_update"] = hessian_update
            self.options["hessian_asr"] = hessian_asr
            self.options["hessian_init"] = hessian_init
            self.optarrays["hessian"] = hessian

            if self.options["opt"] == "nichols":
                self.optimizer = NicholsOptimizer()
            elif self.options["opt"] == "NR":
                self.optimizer = NROptimizer()
            else:
                self.optimizer = LanczosOptimizer()

        elif self.options["opt"] == "lbfgs":
            self.optimizer = LBFGSOptimizer()
            self.optarrays["hessian"] = hessian  # Only for initial (to spread) or final
            self.options["hessian_asr"] = hessian_asr

            self.options["corrections"] = corrections_lbfgs
            self.options["scale"] = scale_lbfgs
            self.options["ls_options"] = ls_options

            self.optarrays["qlist"] = qlist_lbfgs
            self.optarrays["glist"] = glist_lbfgs
            self.optarrays["d"] = old_direction

        if self.options["opt"] == "NR":
            info(
                "Note that we need scipy to use NR. If storage and diagonalization of the full hessian is not a "
                "problem use nichols even though it may not be as efficient.",
                verbosity.low,
            )

    def bind(self, ens, beads, nm, cell, bforce, prng, omaker):
        """Binds beads, cell, bforce and prng to InstantonMotion

        Args:
        beads: The beads object from whcih the bead positions are taken.
        nm: A normal modes object used to do the normal modes transformation.
        cell: The cell object from which the system box is taken.
        bforce: The forcefield object from which the force and virial are taken.
        prng: The random number generator object which controls random number generation.
        """

        super(InstantonMotion, self).bind(ens, beads, nm, cell, bforce, prng, omaker)

        # Redefine normal modes
        self.nm = NormalModes()
        if self.options["mode"] == "rate":
            self.nm.bind(
                self.ensemble, self, Beads(self.beads.natoms, self.beads.nbeads * 2)
            )
        elif self.options["mode"] == "splitting":
            self.nm.bind(
                self.ensemble, self, Beads(self.beads.natoms, self.beads.nbeads)
            )

        # Binds optimizer
        self.optimizer.bind(self)

    def step(self, step=None):
        self.optimizer.step(step)


class Fix(object):
    """Class that applies a fixatoms type constrain"""

    def __init__(self, fixatoms, beads, nbeads=None):

        self.natoms = beads.natoms
        if nbeads is None:
            self.nbeads = beads.nbeads
        else:
            self.nbeads = nbeads

        self.fixatoms = fixatoms

        self.mask0 = np.delete(np.arange(self.natoms), self.fixatoms)

        mask1 = np.ones(3 * self.natoms, dtype=bool)
        for i in range(3):
            mask1[3 * self.fixatoms + i] = False
        self.mask1 = np.arange(3 * self.natoms)[mask1]

        mask2 = np.tile(mask1, self.nbeads)
        self.mask2 = np.arange(3 * self.natoms * self.nbeads)[mask2]

        self.fixbeads = Beads(beads.natoms - len(fixatoms), beads.nbeads)
        self.fixbeads.q[:] = self.get_active_vector(beads.copy().q, 1)
        self.fixbeads.m[:] = self.get_active_vector(beads.copy().m, 0)
        self.fixbeads.names[:] = self.get_active_vector(beads.copy().names, 0)

    def get_mask(self, m):

        if m == 0:
            return self.mask0
        elif m == 1:
            return self.mask1
        elif m == 2:
            return self.mask2
        else:
            raise ValueError("Mask number not valid")

    def get_active_array(self, arrays):
        """Functions that gets the subarray corresponding to the active degrees-of-freedom of the
        full dimensional array"""

        activearrays = {}
        for key in arrays:

            if (
                key == "old_u"
                or key == "big_step"
                or key == "delta"
                or key == "energy_shift"
                or key == "initial_hessian"
            ):
                t = -1
            elif key == "old_x" or key == "old_f" or key == "d":
                t = 1
            elif key == "hessian" or key == "eta":
                t = 2
            elif key == "qlist" or key == "glist":
                t = 3
            else:
                raise ValueError(
                    "@get_active_array: There is an array that we can't recognize"
                )

            activearrays[key] = self.get_active_vector(arrays[key], t)

        return activearrays

    def get_full_vector(self, vector, t):
        """Set 0 the degrees of freedom (dof) corresponding to the fix atoms
        IN:
            fixatoms   indexes of the fixed atoms
            vector     vector to be reduced
            t          type of array:
                type=-1 : do nothing
                type=0 : names (natoms )
                type=1 : pos , force or m3 (nbeads,dof)
                type=2 : hessian (dof, nbeads*dof)
                type=3 : qlist or glist (corrections, nbeads*dof)
        OUT:
            clean_vector  reduced vector
        """
        if len(self.fixatoms) == 0 or t == -1:
            return vector

        if t == 1:

            full_vector = np.zeros((self.nbeads, 3 * self.natoms))
            full_vector[:, self.get_mask(1)] = vector

            return full_vector

        elif t == 2:

            full_vector = np.zeros((3 * self.natoms, 3 * self.natoms * self.nbeads))

            ii = 0
            for i in self.get_mask(1):
                full_vector[i, self.get_mask(2)] = vector[ii]
                ii += 1

            return full_vector

        elif t == 3:

            full_vector = np.zeros((vector.shape[0], 3 * self.natoms * self.nbeads))
            full_vector[:, self.fix.get_mask(2)] = vector

            return full_vector

        else:

            raise ValueError("@apply_fix_atoms: type number is not valid")

    def get_active_vector(self, vector, t):
        """Delete the degrees of freedom (dof) corresponding to the fix atoms
        IN:
            fixatoms   indexes of the fixed atoms
            vector     vector to be reduced
            t          type of array:
                type=-1 : do nothing
                type=0 : names (natoms )
                type=1 : pos , force or m3 (nbeads,dof)
                type=2 : hessian (dof, nbeads*dof)
                type=3 : qlist or glist (corrections, nbeads*dof)
        OUT:
            clean_vector  reduced vector
        """
        if len(self.fixatoms) == 0 or t == -1:
            return vector
        if t == 0:
            return vector[self.mask0]
        elif t == 1:
            return vector[:, self.mask1]
        elif t == 2:
            aux = vector[self.mask1]
            return aux[:, self.mask2]
        elif t == 3:
            return vector[:, self.mask2]
        else:
            raise ValueError("@apply_fix_atoms: type number is not valid")


class PesMapper(object):

    """Creation of the multi-dimennsional function to compute the physical potential and forces

    Attributes:
        dbeads:  copy of the bead object
        dcell:   copy of the cell object
        dforces: copy of the forces object
    """

    def __init__(self):
        self.fcount = 0
        pass

    def bind(self, mapper):

        self.dbeads = mapper.beads.copy()
        self.dcell = mapper.cell.copy()
        self.dforces = mapper.forces.copy(self.dbeads, self.dcell)
        self.nm = mapper.nm
        self.fix = mapper.fix
        self.coef = mapper.coef
        self.friction = mapper.friction
        if self.friction:
            self.z_friction = mapper.z_friction

        max_ms = mapper.options["max_ms"]
        max_e = mapper.options["max_e"]

        if max_ms > 0 or max_e > 0:
            self.spline = True

            if max_ms > 0:
                self.max_ms = max_ms
            else:
                self.max_ms = 1000000
            if max_e > 0:
                self.max_e = max_e
            else:
                self.max_e = 10000000
        else:
            self.spline = False

    def set_pos(self, x):
        """Set the positions """
        self.dbeads.q = x

    def save(self, e, g, eta=None):
        """ Stores potential and forces in this class for convenience """
        self.pot = e
        self.f = -g
        self.eta = eta

    def compute_friction_terms(self):
        """ Computes friction component of the energy and gradient """

        z = self.z_friction / self.z_friction[1]
        s = self.eta

        # g   = obtain_g(self.dbeads, self.eta) #Implement This
        # s   = obtain_s(self.dbeads, self.eta) #Implement THIS
        gq = self.dbeads.q  # For now
        gq = np.concatenate((gq, np.flipud(gq)), axis=0)
        gq_k = self.nm.transform.b2nm(gq)

        z_k = np.multiply(self.nm.get_omegak(), self.z_friction).reshape(-1, 1)

        e_f = (0.5 * z_k * gq_k ** 2).sum()
        e = np.zeros(self.dbeads.nbeads)
        e[0] = e_f  # We can't do a meaningfull bead assigment

        f = self.nm.transform.nm2b(z_k * gq_k)[: self.dbeads.nbeads, :]

        g = np.zeros(f.shape)
        for i in range(self.dbeads.nbeads):
            g[i, :] = np.dot(s[i], f[i])
        return e, g

    def __call__(self, x, new_disc=True):
        """ Computes energy and gradient for optimization step"""
        self.fcount += 1
        full_q = x.copy()
        full_mspath = ms_pathway(full_q, self.dbeads.m3)
        if self.spline:
            try:
                from scipy.interpolate import interp1d
            except ImportError:
                softexit.trigger("Scipy required to use  max_ms >0")

            indexes = list()
            indexes.append(0)
            old_index = 0
            for i in range(1, self.dbeads.nbeads):
                if (full_mspath[i] - full_mspath[old_index] > self.max_ms) or (
                    np.absolute(self.pot[i] - self.pot[old_index]) > self.max_e
                ):
                    indexes.append(i)
                    old_index = i
            if self.dbeads.nbeads - 1 not in indexes:
                indexes.append(self.dbeads.nbeads - 1)
            info(
                "The reduced RP for this step has {} beads.".format(len(indexes)),
                verbosity.low,
            )
            if len(indexes) <= 2:
                softexit.trigger(
                    "Too few beads fulfill criteria. Please reduce max_ms or max_e"
                )
        else:
            indexes = np.arange(self.dbeads.nbeads)

        # Create reduced bead and force objects
        reduced_b = Beads(self.dbeads.natoms, len(indexes))
        reduced_b.q[:] = full_q[indexes]
        reduced_b.m[:] = self.dbeads.m
        reduced_b.names[:] = self.dbeads.names

        reduced_cell = self.dcell.copy()
        reduced_forces = self.dforces.copy(reduced_b, reduced_cell)

        # Evaluate energy and forces (and maybe friction)
        rpots = reduced_forces.pots  # reduced energy
        rforces = reduced_forces.f  # reduced gradient

        if self.spline:
            red_mspath = full_mspath[indexes]
            spline = interp1d(red_mspath, rpots.T, kind="cubic")
            full_pot = spline(full_mspath).T
            spline = interp1d(red_mspath, rforces.T, kind="cubic")
            full_forces = spline(full_mspath).T
        else:
            full_pot = rpots
            full_forces = rforces

        # This forces the update of the forces
        self.dbeads.q[:] = x[:]
        self.dforces.transfer_forces_manual([full_q], [full_pot], [full_forces])

        if self.friction:
            # ALBERTO: The following has to be joined to the json implementation for the
            # communication of the extras strings
            print("\n ALBERTO2 get friction from forces object\n")
            # print("\n pick only the tensor corresponding to the  RP frequencies")
            red_eta = np.zeros(
                (self.dbeads.nbeads, self.dbeads.natoms * 3, self.dbeads.natoms * 3)
            )

            # Interpolate if necessary to get full pot and forces
            if self.spline:
                red_mspath = full_mspath[indexes]
                spline = interp1d(red_mspath, red_eta.T, kind="cubic")
                full_eta = spline(full_mspath).T
            else:
                full_eta = red_eta

        else:
            full_eta = None

        self.save(full_pot, -full_forces, full_eta)
        return self.evaluate()

    def evaluate(self):
        """Evaluate the energy and forces including:
        - non uniform discretization
        - friction term (if required)
        """

        e = self.pot.copy()
        g = -self.f.copy()

        if self.friction:
            e_friction, g_friction = self.compute_friction_terms()
            e += e_friction
            g += g_friction

        e = e * (self.coef[1:] + self.coef[:-1]) / 2
        g = g * (self.coef[1:] + self.coef[:-1]) / 2

        return e, g


class SpringMapper(object):
<<<<<<< HEAD
    """Creation of the multi-dimensional function to compute full or half ring polymer potential
=======
    """Creation of the multi-dimensional function to compute full or half ring polymer pot
>>>>>>> 0055a75a
    and forces.
    """

    def __init__(self):
        self.pot = None
        self.f = None
        pass

    def bind(self, mapper):

        self.temp = mapper.temp
        self.fix = mapper.fix
        self.coef = mapper.coef
        self.dbeads = mapper.beads.copy()
        self.nm = mapper.nm

        self.omega2 = self.nm.omegan2

        # Computes the spring hessian if the optimization modes requires it
        if (
            mapper.options["opt"] == "nichols"
            or mapper.options["opt"] == "NR"
            or mapper.options["opt"] == "lanczos"
        ):
            self.h = self.spring_hessian(
                natoms=self.fix.fixbeads.natoms,
                nbeads=self.fix.fixbeads.nbeads,
                m3=self.fix.fixbeads.m3[0],
                omega2=self.omega2,
                coef=self.coef,
            )

    def save(self, e, g):
        """ Stores potential and forces in this class for convenience """
        self.pot = e
        self.f = -g

    def __call__(self, x, ret=True, new_disc=True):
        """Computes spring energy and gradient for instanton optimization step"""

        if new_disc:
            coef = self.coef
        elif new_disc == "one":
            coef = np.ones(self.coef.shape)
        else:
            coef = new_disc.reshape(self.coef.shape)

        if x.shape[0] == 1:  # only one bead
            self.dbeads.q = x
            e = 0.0
            g = np.zeros(x.shape[1])
            self.save(e, g)

        else:
            self.dbeads.q = x
            e = 0.00
            g = np.zeros(self.dbeads.q.shape, float)

            # OLD reference
            # for i in range(self.dbeads.nbeads - 1):
            #    dq = self.dbeads.q[i + 1, :] - self.dbeads.q[i, :]
            #    e += self.omega2 * 0.5 * np.dot(self.dbeads.m3[0] * dq, dq)
            # for i in range(0, self.dbeads.nbeads - 1):
            #    g[i, :] += self.dbeads.m3[i, :] * self.omega2 * (self.dbeads.q[i, :] - self.dbeads.q[i + 1, :])
            # for i in range(1, self.dbeads.nbeads):
            #    g[i, :] += self.dbeads.m3[i, :] * self.omega2 * (self.dbeads.q[i, :] - self.dbeads.q[i - 1, :])

            # With new discretization
            for i in range(self.dbeads.nbeads - 1):
                dq = (self.dbeads.q[i + 1, :] - self.dbeads.q[i, :]) / np.sqrt(
                    coef[i + 1]
                )  # coef[0] and coef[-1] do not enter
                e += self.omega2 * 0.5 * np.dot(self.dbeads.m3[0] * dq, dq)
            for i in range(0, self.dbeads.nbeads - 1):
                g[i, :] += (
                    self.dbeads.m3[i, :]
                    * self.omega2
                    * (
                        self.dbeads.q[i, :] / coef[i + 1]
                        - self.dbeads.q[i + 1, :] / coef[i + 1]
                    )
                )
            for i in range(1, self.dbeads.nbeads):
                g[i, :] += (
                    self.dbeads.m3[i, :]
                    * self.omega2
                    * (
                        self.dbeads.q[i, :] / coef[i]
                        - self.dbeads.q[i - 1, :] / coef[i]
                    )
                )

            self.save(e, g)

        if ret:
            return e, g

    @staticmethod
    def spring_hessian(natoms, nbeads, m3, omega2, mode="half", coef=None):
        """Compute the 'spring hessian'

        OUT    h       = hessian with only the spring terms ('spring hessian')
        """
        if coef is None:
            coef = np.ones(nbeads + 1).reshape(-1, 1)

        # Check size of discretization:
        if coef.size != nbeads + 1:
            print("@spring_hessian: discretization size error")
            sys.exit()

        info(" @spring_hessian", verbosity.high)
        ii = natoms * 3
        h = np.zeros([ii * nbeads, ii * nbeads])

        if nbeads == 1:
            return h

        # Diagonal
        h_sp = m3 * omega2
        diag1 = np.diag(h_sp)
        # diag2 = np.diag(2.0 * h_sp)

        if mode == "half":
            i = 0
            h[i * ii : (i + 1) * ii, i * ii : (i + 1) * ii] += diag1 / coef[1]
            i = nbeads - 1
            h[i * ii : (i + 1) * ii, i * ii : (i + 1) * ii] += diag1 / coef[-2]
            for i in range(1, nbeads - 1):
                h[i * ii : (i + 1) * ii, i * ii : (i + 1) * ii] += diag1 * (
                    1.0 / coef[i] + 1.0 / coef[i + 1]
                )
        elif mode == "splitting" or mode == "full":
            for i in range(0, nbeads):
                h[i * ii : (i + 1) * ii, i * ii : (i + 1) * ii] += diag1 * (
                    1.0 / coef[i] + 1.0 / coef[i + 1]
                )
        else:
            raise ValueError("We can't compute the spring hessian.")

        # Non-Diagonal
        ndiag = np.diag(-h_sp)
        # Quasi-band
        for i in range(0, nbeads - 1):
            h[i * ii : (i + 1) * ii, (i + 1) * ii : (i + 2) * ii] += ndiag * (
                1.0 / coef[i + 1]
            )
            h[(i + 1) * ii : (i + 2) * ii, i * ii : (i + 1) * ii] += ndiag * (
                1.0 / coef[i + 1]
            )

        # Corner
        if mode == "full":
            h[0:ii, (nbeads - 1) * ii : (nbeads) * ii] += ndiag / coef[0]
            h[(nbeads - 1) * ii : (nbeads) * ii, 0:ii] += ndiag / coef[0]

        return h


class Mapper(object):
    """Creation of the multi-dimensional function that is the proxy between all the energy and force components and the optimization algorithm.
    It also handles fixatoms"""

    def __init__(self, esum=False):

        self.sm = SpringMapper()
        self.gm = PesMapper()
        self.esum = esum

    def initialize(self, q, forces):

        print("\nALBERTO1 get friction from forces object\n")
        eta = np.zeros((q.shape[0], q.shape[1], q.shape[1]))

        self.gm.save(forces.pots, -forces.f, eta)
        e1, g1 = self.gm.evaluate()
        e2, g2 = self.sm(q)

        g = self.fix.get_active_vector(g1 + g2, 1)
        e = np.sum(e1 + e2)

        self.save(e, g)

    def save(self, e, g):
        self.pot = e
        self.f = -g

<<<<<<< HEAD
    def bind(self, dumop):
=======
class FullMapper(object):
    """Creation of the multi-dimensional function to compute the physical and the spring forces."""
>>>>>>> 0055a75a

        self.temp = dumop.temp
        self.beads = dumop.beads
        self.forces = dumop.forces
        self.cell = dumop.cell
        self.nm = dumop.nm

        self.fixatoms = dumop.fixatoms
        self.fix = dumop.fix
        self.fixbeads = self.fix.fixbeads

        self.options = dumop.options

        self.coef = np.ones(self.beads.nbeads + 1).reshape(-1, 1)
        self.set_coef(self.options["discretization"])

        self.friction = self.options["friction"]
        if self.friction:
            self.set_z_friction(self.options["z_friction"])

        self.sm.bind(self)
        self.gm.bind(self)

    def set_coef(self, coef):
        """ Sets coeficients for non-uniform instanton calculation """
        self.coef[:] = coef.reshape(-1, 1)

    def set_z_friction(self, z_friction):
        """Sets the scaling factors corresponding to frequency dependence of the friction """
        try:
            from scipy.interpolate import interp1d
        except ImportError:
            softexit.trigger(
                "Scipy required to use friction in a instanton calculation"
            )

        freq = units.unit_to_internal("frequency", "inversecm", z_friction[:, 0])
        spline = interp1d(
            freq, z_friction[:, 1], kind="cubic", fill_value=0.0, bounds_error=False
        )
        self.z_friction = spline(2 * self.nm.get_omegak())

    def __call__(self, x, mode="all", apply_fix=True, new_disc=True, ret=True):

        if mode == "all":
            e1, g1 = self.sm(x, new_disc)
            e2, g2 = self.gm(x, new_disc)
            e = e1 + e2
            g = np.add(g1, g2)

        elif mode == "physical":
            e, g = self.gm(x, new_disc)
        elif mode == "springs":
            e, g = self.sm(x, new_disc)
        else:
            softexit.trigger("Mode not recognized when calling  FullMapper")

        if apply_fix:
            g = self.fix.get_active_vector(g, 1)

        if mode == "all":
            self.save(np.sum(e), g)

        if self.esum:
            e = np.sum(e)

        if ret:
            return e, g


class DummyOptimizer(dobject):
    """ Dummy class for all optimization classes """

    def __init__(self):
<<<<<<< HEAD
        """Initializes object for PesMapper (physical potential, forces and hessian)
=======
        """Initialises object for GradientMapper (physical potential, forces and hessian)
>>>>>>> 0055a75a
        and SpringMapper ( spring potential,forces and hessian)"""

        self.options = {}  # Optimization options
        self.optarrays = {}  # Optimization arrays

        self.mapper = Mapper()

        self.exit = False
        self.init = False

    def bind(self, geop):
        """
        Bind optimization options and call bind function of Mappers (get beads, cell,forces)
        check whether force size,  Hessian size from  match system size
        """

        self.beads = geop.beads
        self.cell = geop.cell
        self.forces = geop.forces
        self.fixcom = geop.fixcom
        self.fixatoms = geop.fixatoms

        self.fix = Fix(self.fixatoms, self.beads, self.beads.nbeads)
        self.nm = geop.nm

        self.output_maker = geop.output_maker

        # The resize action must be done before the bind

        if geop.optarrays["old_x"].size != self.beads.q.size:
            if geop.optarrays["old_x"].size == 0:
                geop.optarrays["old_x"] = np.zeros(
                    (self.beads.nbeads, 3 * self.beads.natoms), float
                )
            else:
                raise ValueError("Old positions size does not match system size")
        if geop.optarrays["old_u"].size != self.beads.nbeads:
            if geop.optarrays["old_u"].size == 0:
                geop.optarrays["old_u"] = np.zeros(self.beads.nbeads, float)
            else:
                raise ValueError("Old potential energy size does not match system size")
        if geop.optarrays["old_f"].size != self.beads.q.size:
            if geop.optarrays["old_f"].size == 0:
                geop.optarrays["old_f"] = np.zeros(
                    (self.beads.nbeads, 3 * self.beads.natoms), float
                )
            else:
                raise ValueError("Old forces size does not match system size")

        # Temperature
        self.temp = geop.ensemble.temp
        if geop.ensemble.temp == -1.0 or geop.ensemble.temp == 1.0:
            # This is due to a little inconsistency on the default value
            if self.beads.nbeads != 1:
                raise ValueError(
                    "Temperature must be specified for an Instanton calculation "
                )

        # Optimization mode
        self.options["mode"] = geop.options["mode"]

        # Generic optimization
        if geop.options["discretization"].size != self.beads.nbeads + 1:
            if geop.options["discretization"].size == 0:
                geop.options["discretization"] = np.ones(self.beads.nbeads + 1, float)
            else:
                raise ValueError(
                    "Discretization coefficients  does not match system size"
                )

        self.options["max_ms"] = geop.options["max_ms"]
        self.options["max_e"] = geop.options["max_e"]
        self.options["discretization"] = geop.options["discretization"]
        self.options["friction"] = geop.options["friction"]

        if self.options["friction"]:
            if len(geop.options["z_friction"]) == 0:
                geop.options["z_friction"] = np.ones((11, 2)) * 3  # ALBERTO
            self.options["z_friction"] = geop.options["z_friction"]

        self.options["tolerances"] = geop.options["tolerances"]
        self.optarrays["big_step"] = geop.optarrays["big_step"]
        self.optarrays["old_x"] = geop.optarrays["old_x"]
        self.optarrays["old_u"] = geop.optarrays["old_u"]
        self.optarrays["old_f"] = geop.optarrays["old_f"]
        self.options["opt"] = geop.options["opt"]  # optimization algorithm

        # Generic instanton
        self.options["save"] = geop.options["save"]
        self.options["prefix"] = geop.options["prefix"]
        self.optarrays["delta"] = geop.optarrays["delta"]
        self.options["hessian_final"] = geop.options["hessian_final"]
        self.optarrays["energy_shift"] = geop.optarrays["energy_shift"]

        # self.fix = Fix(geop.beads.natoms, geop.fixatoms, geop.beads.nbeads)

        self.mapper.bind(self)

    def initial_geo(self):
        """ Generates the initial instanton geometry by stretching the transitions-state geometry along the mode with imaginary frequency """

        info(
            " @GEOP: We stretch the initial geometry with an 'amplitud' of {:4.2f}".format(
                self.optarrays["delta"]
            ),
            verbosity.low,
        )

        fix_onebead = Fix(self.fixatoms, self.beads, 1)
        active_hessian = fix_onebead.get_active_vector(
            self.optarrays["initial_hessian"], 2
        )
        active_imvector = get_imvector(
            active_hessian, fix_onebead.fixbeads.m3[0].flatten()
        )
        imvector = fix_onebead.get_full_vector(active_imvector, 1).flatten()

        for i in range(self.beads.nbeads):
            self.beads.q[i, :] += (
                self.optarrays["delta"]
                * np.cos(i * np.pi / float(self.beads.nbeads - 1))
                * imvector[:]
            )

    def exitstep(self, d_x_max, step):
        """ Exits the simulation step. Computes time, checks for convergence. """
        self.qtime += time.time()

        tolerances = self.options["tolerances"]
        d_u = self.forces.pot - self.optarrays["old_u"].sum()

        active_force = self.mapper.f

        info(
            " @Exit step: Energy difference: {:4.2e}, (condition: {:4.2e})".format(
                np.absolute(d_u / self.fix.fixbeads.natoms), tolerances["energy"]
            ),
            verbosity.low,
        )
        info(
            " @Exit step: Maximum force component: {:4.2e}, (condition: {:4.2e})".format(
                np.amax(np.absolute(active_force)), tolerances["force"]
            ),
            verbosity.low,
        )
        info(
            " @Exit step: Maximum component step component: {:4.2e}, (condition: {:4.2e})".format(
                d_x_max, tolerances["position"]
            ),
            verbosity.low,
        )

        if (
            (np.absolute(d_u / self.mapper.sm.dbeads.natoms) <= tolerances["energy"])
            and (
                (np.amax(np.absolute(active_force)) <= tolerances["force"])
                or (
                    np.linalg.norm(
                        self.forces.f.flatten() - self.optarrays["old_f"].flatten()
                    )
                    <= 1e-08
                )
            )
            and (d_x_max <= tolerances["position"])
        ):

            print_instanton_geo(
                self.options["prefix"] + "_FINAL",
                step,
                self.beads.nbeads,
                self.beads.natoms,
                self.beads.names,
                self.beads.q,
                self.forces.f,
                self.forces.pots,
                self.cell,
                self.optarrays["energy_shift"],
                self.output_maker,
            )
            if not self.options["hessian_final"]:
                info("We are not going to compute the final hessian.", verbosity.low)
                info(
                    "Warning, The current hessian is not the real hessian is only an approximation .",
                    verbosity.low,
                )

            else:
                info("We are going to compute the final hessian", verbosity.low)
                self.optarrays["hessian"][:] = get_hessian(
                    self.mapper.gm,
                    self.beads.q.copy(),
                    self.beads.natoms,
                    self.beads.nbeads,
                    self.fixatoms,
                )

                print_instanton_hess(
                    self.options["prefix"] + "_FINAL",
                    step,
                    self.optarrays["hessian"],
                    self.output_maker,
                )

            return True
            # If we just exit here, the last step (including the last hessian) will not be in the RESTART file

        return False

    def update_pos_for(self):
        """ Update positions and forces """

        self.beads.q[:] = self.mapper.gm.dbeads.q[:]

        # This forces the update of the forces
        self.forces.transfer_forces(self.mapper.gm.dforces)

    def update_old_pos_for(self):
        """ Update 'old' positions and forces arrays """

        self.optarrays["old_x"][:] = self.beads.q
        self.optarrays["old_u"][:] = self.forces.pots
        self.optarrays["old_f"][:] = self.forces.f

    def print_geo(self, step):
        """ Small interface to call the function that prints thet instanton geometry """

        if (
            self.options["save"] > 0 and np.mod(step, self.options["save"]) == 0
        ) or self.exit:
            print_instanton_geo(
                self.options["prefix"],
                step,
                self.beads.nbeads,
                self.beads.natoms,
                self.beads.names,
                self.beads.q,
                self.forces.f,
                self.forces.pots,
                self.cell,
                self.optarrays["energy_shift"],
                self.output_maker,
            )

    def pre_step(self, step=None, adaptative=False):
        """ General tasks that have to be performed before actual step"""

        if self.exit:
            softexit.trigger("Geometry optimzation converged. Exiting simulation")

        if not self.init:
            self.initialize(step)

        if adaptative:
            softexit.trigger("Adaptative discretization is not fully implemented")
            # new_coef = <implement_here>
            # self.mapper.set_coef(coef)
            raise NotImplementedError

        self.qtime = -time.time()
        info("\n Instanton optimization STEP {}".format(step), verbosity.low)

        activearrays = self.fix.get_active_array(self.optarrays)

        return activearrays

    def step(self, step=None):
        """Dummy simulationt step which does nothing."""
        pass

    def opt_coef(self, coef):
        # func = lambda x: 2 * np.sum(x) - x[0] - x[-1]
        def func(x):
            return 2 * np.sum(x) - x[0] - x[-1]

        coef = np.absolute(coef)
        s = func(coef)
        coef *= 2 * self.sm.dbeads.nbeads / s
        # c0   = 2*self.sm.dbeads.nbeads - 2*np.sum(coef)
        # coef = np.insert(coef,0,c0)

        fphys = self.gm.dforces.f * ((coef[1:] + coef[:-1]) / 2).reshape(-1, 1)
        e, gspring = self.sm(self.sm.dbeads.q)
        return np.amax(np.absolute(-gspring + fphys))


class HessianOptimizer(DummyOptimizer):
    """ Instaton Rate calculation"""

    def bind(self, geop):
        # call bind function from DummyOptimizer
        super(HessianOptimizer, self).bind(geop)

        self.options["hessian_update"] = geop.options["hessian_update"]
        self.options["hessian_asr"] = geop.options["hessian_asr"]

        if len(self.fixatoms) > 0:
            info(" 'fixatoms' is enabled. Setting asr to None", verbosity.low)
            self.options["hessian_asr"] = "none"
        #        self.output_maker = geop.output_maker
        self.options["hessian_init"] = geop.options["hessian_init"]
        self.optarrays["initial_hessian"] = None

        if geop.optarrays["hessian"].size != (
            self.beads.natoms * 3 * self.beads.q.size
        ):
            if geop.optarrays["hessian"].size == (self.beads.natoms * 3) ** 2:
                self.optarrays["initial_hessian"] = geop.optarrays["hessian"].copy()
                geop.optarrays["hessian"] = np.zeros(
                    (self.beads.natoms * 3, self.beads.q.size), float
                )

            elif geop.optarrays["hessian"].size == 0 and geop.options["hessian_init"]:
                info(
                    " Initial hessian is not provided. We are going to compute it.",
                    verbosity.low,
                )
                geop.optarrays["hessian"] = np.zeros(
                    (self.beads.natoms * 3, self.beads.q.size)
                )

                if (
                    (self.beads.q - self.beads.q[0]) == 0
                ).all() and self.beads.nbeads > 1:
                    raise ValueError(
                        """We need a initial hessian in order to create our initial
                    instanton geometry. Please provide a (1-bead) hessian or an initial instanton geometry."""
                    )

            else:
                raise ValueError(
                    " 'Hessian_init' is false, an initial hessian (of the proper size) must be provided."
                )

        self.optarrays["hessian"] = geop.optarrays["hessian"]

    def initialize(self, step):

        if step == 0:

            info(" @GEOP: Initializing INSTANTON", verbosity.low)

            if self.beads.nbeads == 1:

                info(" @GEOP: Classical TS search", verbosity.low)

            else:
                # If the coordinates in all the imaginary time slices are the same
                if ((self.beads.q - self.beads.q[0]) == 0).all():

                    self.initial_geo()
                    self.options["hessian_init"] = True

                else:

                    info(
                        " @GEOP: Starting from the provided geometry in the extended phase space",
                        verbosity.low,
                    )
                    if not (self.optarrays["initial_hessian"] is None):
                        raise ValueError(
                            " You have to provided a hessian with size (3 x natoms)^2 but also geometry in"
                            " the extended phase space (nbeads>1). Please check the inputs\n"
                        )

        # Initialize all the mappers
        self.mapper.initialize(self.beads.q, self.forces)

        if self.options["hessian_init"]:
            self.optarrays["hessian"][:] = get_hessian(
                self.mapper.gm,
                self.beads.q.copy(),
                self.beads.natoms,
                self.beads.nbeads,
                self.fixatoms,
            )
            # active_hessian = self.mapper.fix.get_active_vector( self.optarrays["hessian"],t=2 )

        self.update_old_pos_for()

        self.init = True

    def update_hessian(self, update, active_hessian, new_x, d_x, d_g):
        """ Update hessian """

        if update == "powell":

            i = self.fix.fixbeads.natoms * 3
            for j in range(self.fix.fixbeads.nbeads):
                aux = active_hessian[:, j * i : (j + 1) * i]
                dg = d_g[j, :]
                dx = d_x[j, :]
                Powell(dx, dg, aux)

        elif update == "recompute":
            active_hessian = get_hessian(
                self.mapper.gm,
                new_x,
                self.beads.natoms,
                self.beads.nbeads,
                self.fixatoms,
            )

        self.optarrays["hessian"][:] = self.fix.get_full_vector(active_hessian, 2)

    def print_hess(self, step):
        if (
            self.options["save"] > 0 and np.mod(step, self.options["save"]) == 0
        ) or self.exit:
            print_instanton_hess(
                self.options["prefix"],
                step,
                self.optarrays["hessian"],
                self.output_maker,
            )

    def post_step(self, step, new_x, d_x, activearrays):
        """ General tasks that have to be performed after finding the new step"""

        d_x_max = np.amax(np.absolute(d_x))
        info("Current step norm = {}".format(d_x_max), verbosity.medium)

        # Get energy and forces(f) for the new position
        self.mapper(new_x, ret=False)

        # Update
        f = self.fix.get_active_vector(self.mapper.gm.f, t=1)
        d_g = np.subtract(activearrays["old_f"], f)

        self.update_hessian(
            self.options["hessian_update"], activearrays["hessian"], new_x, d_x, d_g
        )

        self.update_pos_for()

        #  Print
        self.print_geo(step)
        self.print_hess(step)

        # Check Exit and only then update old arrays
        self.exit = self.exitstep(d_x_max, step)
        self.update_old_pos_for()


class NicholsOptimizer(HessianOptimizer):
    """ Class that implements a nichols optimization. It can find first order saddle points or minimum"""

    def step(self, step=None):
        """ Does one simulation step."""

        activearrays = self.pre_step(step)

        # First construct complete hessian from reduced
        h0 = red2comp(
            activearrays["hessian"],
            self.fix.fixbeads.nbeads,
            self.fix.fixbeads.natoms,
            self.mapper.coef,
        )

        # Add spring terms to the physical hessian
        h1 = np.add(self.mapper.sm.h, h0)

        # Get eigenvalues and eigenvector.
        d, w = clean_hessian(
            h1,
            self.fix.fixbeads.q,
            self.fix.fixbeads.natoms,
            self.fix.fixbeads.nbeads,
            self.fix.fixbeads.m,
            self.fix.fixbeads.m3,
            self.options["hessian_asr"],
        )

        # d,w =np.linalg.eigh(h1) #Cartesian
        info(
            "\n@Nichols: 1st freq {} cm^-1".format(
                units.unit_to_user(
                    "frequency", "inversecm", np.sign(d[0]) * np.sqrt(np.absolute(d[0]))
                )
            ),
            verbosity.medium,
        )
        info(
            "@Nichols: 2nd freq {} cm^-1".format(
                units.unit_to_user(
                    "frequency", "inversecm", np.sign(d[1]) * np.sqrt(np.absolute(d[1]))
                )
            ),
            verbosity.medium,
        )
        info(
            "@Nichols: 3rd freq {} cm^-1".format(
                units.unit_to_user(
                    "frequency", "inversecm", np.sign(d[2]) * np.sqrt(np.absolute(d[2]))
                )
            ),
            verbosity.medium,
        )

        # Find new movement direction
        if self.options["mode"] == "rate":
            f = (
                activearrays["old_f"]
                * (self.mapper.coef[1:] + self.mapper.coef[:-1])
                / 2
            )
            d_x = nichols(
                f,
                self.mapper.sm.f,
                d,
                w,
                self.fix.fixbeads.m3,
                activearrays["big_step"],
            )
        elif self.options["mode"] == "splitting":
            d_x = nichols(
                activearrays["old_f"],
                self.mapper.sm.f,
                d,
                w,
                self.mapper.sm.dbeads.m3,
                activearrays["big_step"],
                mode=0,
            )

        # Rescale step if necessary
        if np.amax(np.absolute(d_x)) > activearrays["big_step"]:
            info(
                "Step norm, scaled down to {}".format(activearrays["big_step"]),
                verbosity.low,
            )
            d_x *= activearrays["big_step"] / np.amax(np.absolute(d_x))

        # Get the new full-position
        d_x_full = self.fix.get_full_vector(d_x, t=1)
        new_x = self.optarrays["old_x"].copy() + d_x_full
        self.post_step(step, new_x, d_x, activearrays)


class NROptimizer(HessianOptimizer):
    """ Class that implements a Newton-Raphson optsmization. It can find first order saddle points or minimum"""

    def step(self, step=None):
        """ Does one simulaion step."""
        activearrays = self.pre_step(step)

        dyn_mat = get_dynmat(
            activearrays["hessian"], self.sm.dbeads.m3, self.sm.dbeads.nbeads
        )
        h_up_band = banded_hessian(
            dyn_mat, self.sm, masses=False, shift=0.0000001
        )  # create upper band matrix

        fff = activearrays["old_f"] * (self.mapper.coef[1:] + self.mapper.coef[:-1]) / 2
        f = (fff + self.sm.f).reshape(
            self.sm.dbeads.natoms * 3 * self.sm.dbeads.nbeads, 1
        )
        f = np.multiply(f, self.sm.dbeads.m3.reshape(f.shape) ** -0.5)

        d_x = invmul_banded(h_up_band, f).reshape(self.sm.dbeads.q.shape)
        d_x = np.multiply(d_x, self.sm.dbeads.m3 ** -0.5)

        # Rescale step if necessary
        if np.amax(np.absolute(d_x)) > activearrays["big_step"]:
            info(
                "Step norm, scaled down to {}".format(activearrays["big_step"]),
                verbosity.low,
            )
            d_x *= activearrays["big_step"] / np.amax(np.absolute(d_x))

        # Get the new full-position
        d_x_full = self.fix.get_full_vector(d_x, t=1)
        new_x = self.optarrays["old_x"].copy() + d_x_full

        self.post_step(step, new_x, d_x, activearrays)


class LanczosOptimizer(HessianOptimizer):
    """Class that implements a modified Nichols algorithm based on Lanczos diagonalization to avoid constructing and diagonalizing
    the full (3*natoms*nbeads)^2 matrix"""
<<<<<<< HEAD
=======

    def bind(self, geop):
        # call bind function from HessianOptimizer
        super(LanczosOptimizer, self).bind(geop)

    def initialize(self, step):
        # call initialize function from HessianOptimizer
        super(LanczosOptimizer, self).initialize(step)
>>>>>>> 0055a75a

    def step(self, step=None):
        """ Does one simulation step."""

        activearrays = self.pre_step(step)

        f = self.mapper.f.reshape(
            self.fix.fixbeads.natoms * 3 * self.fix.fixbeads.nbeads, 1
        )

        banded = False
        banded = True
        if banded:
            # BANDED Version
            # MASS-scaled
            dyn_mat = get_dynmat(
                activearrays["hessian"], self.fix.fixbeads.m3, self.fix.fixbeads.nbeads
            )

            h_up_band = banded_hessian(
                dyn_mat, self.mapper.sm, masses=False, shift=0.000000001
            )  # create upper band matrix
            f = np.multiply(f, self.fix.fixbeads.m3.reshape(f.shape) ** -0.5)
            # CARTESIAN
            # h_up_band = banded_hessian(activearrays["hessian"], self.sm.masses=True)  # create upper band matrix

            d = diag_banded(h_up_band)
        else:
            # FULL dimensional version
            h_0 = red2comp(
                activearrays["hessian"],
                self.sm.dbeads.nbeads,
                self.sm.dbeads.natoms,
                self.mapper.coef,
            )
            h_test = np.add(self.sm.h, h_0)  # add spring terms to the physical hessian
            d, w = clean_hessian(
                h_test,
                self.sm.dbeads.q,
                self.sm.dbeads.natoms,
                self.sm.dbeads.nbeads,
                self.sm.dbeads.m,
                self.sm.dbeads.m3,
                None,
            )
            # CARTESIAN
            # d,w =np.linalg.eigh(h_test) #Cartesian
        info(
            "\n@Lanczos: 1st freq {} cm^-1".format(
                units.unit_to_user(
                    "frequency", "inversecm", np.sign(d[0]) * np.sqrt(np.absolute(d[0]))
                )
            ),
            verbosity.medium,
        )
        info(
            "@Lanczos: 2nd freq {} cm^-1".format(
                units.unit_to_user(
                    "frequency", "inversecm", np.sign(d[1]) * np.sqrt(np.absolute(d[1]))
                )
            ),
            verbosity.medium,
        )
        info(
            "@Lanczos: 3rd freq {} cm^-1\n".format(
                units.unit_to_user(
                    "frequency", "inversecm", np.sign(d[2]) * np.sqrt(np.absolute(d[2]))
                )
            ),
            verbosity.medium,
        )

        if d[0] > 0:
            if d[1] / 2 > d[0]:
                alpha = 1
                lamb = (2 * d[0] + d[1]) / 4
            else:
                alpha = (d[1] - d[0]) / d[1]
                lamb = (
                    3 * d[0] + d[1]
                ) / 4  # midpoint between b[0] and b[1]*(1-alpha/2)
        elif d[1] < 0:  # Jeremy Richardson
            if d[1] >= d[0] / 2:
                alpha = 1
                lamb = (d[0] + 2 * d[1]) / 4
            else:
                alpha = (d[0] - d[1]) / d[1]
                lamb = (d[0] + 3 * d[1]) / 4
        # elif d[1] < 0:  #Litman for Second Order Saddle point
        #    alpha = 1
        #    lamb = (d[1] + d[2]) / 4
        #    print 'WARNING: We are not using the standard Nichols'
        #    print 'd_x', d_x[0],d_x[1]

        else:  # Only d[0] <0
            alpha = 1
            lamb = (d[0] + d[1]) / 4

        if banded:
            h_up_band[-1, :] += -np.ones(h_up_band.shape[1]) * lamb
            d_x = invmul_banded(h_up_band, f)
        else:
            h_test = alpha * (h_test - np.eye(h_test.shape[0]) * lamb)
            d_x = np.linalg.solve(h_test, f)

        d_x.shape = self.fix.fixbeads.q.shape

        # MASS-scaled
        d_x = np.multiply(d_x, self.fix.fixbeads.m3 ** -0.5)

        # Rescale step if necessary
        if np.amax(np.absolute(d_x)) > activearrays["big_step"]:
            info(
                "Step norm, scaled down to {}".format(activearrays["big_step"]),
                verbosity.low,
            )
            d_x *= activearrays["big_step"] / np.amax(np.absolute(d_x))

        # Get the new full-position
        d_x_full = self.fix.get_full_vector(d_x, t=1)
        new_x = self.optarrays["old_x"].copy() + d_x_full

        self.post_step(step, new_x, d_x, activearrays)


class LBFGSOptimizer(DummyOptimizer):
    def bind(self, geop):
        # call bind function from DummyOptimizer
        super(LBFGSOptimizer, self).bind(geop)

        if geop.optarrays["hessian"].size == (self.beads.natoms * 3) ** 2:
            self.optarrays["initial_hessian"] = geop.optarrays["hessian"].copy()
            geop.optarrays["hessian"] = np.zeros(
                (self.beads.natoms * 3, self.beads.q.size)
            )

        if geop.options["hessian_final"]:
            self.options["hessian_asr"] = geop.options["hessian_asr"]
            if geop.optarrays["hessian"].size == 0:
                geop.optarrays["hessian"] = np.zeros(
                    (self.beads.natoms * 3, self.beads.q.size)
                )
            self.optarrays["hessian"] = geop.optarrays["hessian"]

        # self.sm.bind(self, self.options["discretization"])

        # Specific for LBFGS
        self.options["corrections"] = geop.options["corrections"]
        self.options["ls_options"] = geop.options["ls_options"]
        if geop.optarrays["qlist"].size != (
            self.options["corrections"] * self.beads.q.size
        ):
            if geop.optarrays["qlist"].size == 0:
                geop.optarrays["qlist"] = np.zeros(
                    (self.options["corrections"], self.beads.q.size), float
                )
            else:
                raise ValueError("qlist size does not match system size")
        if geop.optarrays["glist"].size != (
            self.options["corrections"] * self.beads.q.size
        ):
            if geop.optarrays["glist"].size == 0:
                geop.optarrays["glist"] = np.zeros(
                    (self.options["corrections"], self.beads.q.size), float
                )
            else:
                raise ValueError("qlist size does not match system size")

        self.optarrays["qlist"] = geop.optarrays["qlist"]
        self.optarrays["glist"] = geop.optarrays["glist"]

        if geop.options["scale"] not in [0, 1, 2]:
            raise ValueError("Scale option is not valid")

        self.options["scale"] = geop.options["scale"]

        if geop.optarrays["d"].size != self.beads.q.size:
            if geop.optarrays["d"].size == 0:
                geop.optarrays["d"] = np.zeros(
                    (self.beads.nbeads, 3 * self.beads.natoms), float
                )
            else:
                raise ValueError("Initial direction size does not match system size")

        self.optarrays["d"] = geop.optarrays["d"]

        self.mapper.esum = True

    def initialize(self, step):

        if step == 0:
            info(" @GEOP: Initializing instanton", verbosity.low)

            if self.beads.nbeads == 1:
                raise ValueError(
                    "We can not perform an splitting calculation with nbeads =1"
                )

            else:
                if ((self.beads.q - self.beads.q[0]) == 0).all():
                    # If the coordinates in all the imaginary time slices are the same
                    self.initial_geo()
                else:
                    info(
                        " @GEOP: Starting from the provided geometry in the extended phase space",
                        verbosity.low,
                    )

        # This must be done after the stretching and before the self.d.
        # Initialize all the mapper
        self.mapper.initialize(self.beads.q, self.forces)
        # if self.mapper.sm.f is None:
        #    self.mapper.sm(self.beads.q, ret=False)  # Init instanton mapper

        if (
            self.optarrays["old_x"]
            == np.zeros((self.beads.nbeads, 3 * self.beads.natoms), float)
        ).all():
            self.optarrays["old_x"][:] = self.beads.q

        # Specific for LBFGS
        if np.linalg.norm(self.optarrays["d"]) == 0.0:
            # f = self.forces.f + self.mapper.sm.f
            f = self.mapper.f
            self.optarrays["d"] += dstrip(f) / np.sqrt(np.dot(f.flatten(), f.flatten()))

        self.update_old_pos_for()
        self.init = True

    def post_step(self, step, activearrays):

        """ General tasks that have to be performed after the  actual step"""

        # Update
        self.optarrays["qlist"][:] = self.fix.get_full_vector(
            activearrays["qlist"], t=3
        )
        self.optarrays["glist"][:] = self.fix.get_full_vector(
            activearrays["glist"], t=3
        )
        self.optarrays["d"][:] = self.fix.get_full_vector(activearrays["d"], t=1)

        self.update_pos_for()

        self.print_geo(step)

        # Check Exit and only then update old arrays
        d_x_max = np.amax(
            np.absolute(np.subtract(self.beads.q, self.optarrays["old_x"]))
        )
        self.exit = self.exitstep(d_x_max, step)
        self.update_old_pos_for()

    def step(self, step=None):
        """ Does one simulation step."""

        activearrays = self.pre_step(step)

        e, g = self.mapper(self.beads.q)
        fdf0 = (e, g)

        # Do one step. Update the position and force inside the mapper.
        print(
            activearrays["big_step"],
            self.options["ls_options"]["tolerance"],
            self.options["tolerances"]["energy"],
            self.options["ls_options"]["iter"],
            self.options["corrections"],
            self.options["scale"],
            step,
        )

        L_BFGS(
            activearrays["old_x"],
            activearrays["d"],
            self.mapper,
            activearrays["qlist"],
            activearrays["glist"],
            fdf0,
            activearrays["big_step"],
            self.options["ls_options"]["tolerance"]
            * self.options["tolerances"]["energy"],
            self.options["ls_options"]["iter"],
            self.options["corrections"],
            self.options["scale"],
            step,
        )

        self.post_step(step, activearrays)<|MERGE_RESOLUTION|>--- conflicted
+++ resolved
@@ -227,6 +227,7 @@
             )
 
         # Binds optimizer
+
         self.optimizer.bind(self)
 
     def step(self, step=None):
@@ -460,6 +461,7 @@
         self.fcount += 1
         full_q = x.copy()
         full_mspath = ms_pathway(full_q, self.dbeads.m3)
+
         if self.spline:
             try:
                 from scipy.interpolate import interp1d
@@ -559,15 +561,12 @@
 
 
 class SpringMapper(object):
-<<<<<<< HEAD
     """Creation of the multi-dimensional function to compute full or half ring polymer potential
-=======
-    """Creation of the multi-dimensional function to compute full or half ring polymer pot
->>>>>>> 0055a75a
     and forces.
     """
 
     def __init__(self):
+
         self.pot = None
         self.f = None
         pass
@@ -751,12 +750,7 @@
         self.pot = e
         self.f = -g
 
-<<<<<<< HEAD
     def bind(self, dumop):
-=======
-class FullMapper(object):
-    """Creation of the multi-dimensional function to compute the physical and the spring forces."""
->>>>>>> 0055a75a
 
         self.temp = dumop.temp
         self.beads = dumop.beads
@@ -831,11 +825,7 @@
     """ Dummy class for all optimization classes """
 
     def __init__(self):
-<<<<<<< HEAD
         """Initializes object for PesMapper (physical potential, forces and hessian)
-=======
-        """Initialises object for GradientMapper (physical potential, forces and hessian)
->>>>>>> 0055a75a
         and SpringMapper ( spring potential,forces and hessian)"""
 
         self.options = {}  # Optimization options
@@ -1372,6 +1362,7 @@
         # Get the new full-position
         d_x_full = self.fix.get_full_vector(d_x, t=1)
         new_x = self.optarrays["old_x"].copy() + d_x_full
+
         self.post_step(step, new_x, d_x, activearrays)
 
 
@@ -1416,17 +1407,6 @@
 class LanczosOptimizer(HessianOptimizer):
     """Class that implements a modified Nichols algorithm based on Lanczos diagonalization to avoid constructing and diagonalizing
     the full (3*natoms*nbeads)^2 matrix"""
-<<<<<<< HEAD
-=======
-
-    def bind(self, geop):
-        # call bind function from HessianOptimizer
-        super(LanczosOptimizer, self).bind(geop)
-
-    def initialize(self, step):
-        # call initialize function from HessianOptimizer
-        super(LanczosOptimizer, self).initialize(step)
->>>>>>> 0055a75a
 
     def step(self, step=None):
         """ Does one simulation step."""
