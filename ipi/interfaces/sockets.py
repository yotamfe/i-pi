"""Deals with the socket communication between the i-PI and drivers.

Deals with creating the socket, transmitting and receiving data, accepting and
removing different driver routines and the parallelization of the force
calculation.
"""

# This file is part of i-PI.
# i-PI Copyright (C) 2014-2015 i-PI developers
# See the "licenses" directory for full license information.


import os
import socket
import select
import time
import threading

import numpy as np
import json

from ipi.utils.messages import verbosity, warning, info
from ipi.utils.softexit import softexit


__all__ = ["InterfaceSocket"]


HDRLEN = 12
UPDATEFREQ = 10
TIMEOUT = 0.02
SERVERTIMEOUT = 5.0 * TIMEOUT
NTIMEOUT = 20


def Message(mystr):
    """Returns a header of standard length HDRLEN."""

    # convert to bytestream since we'll be sending this over a socket
    return str.ljust(str.upper(mystr), HDRLEN).encode()


class Disconnected(Exception):

    """Disconnected: Raised if client has been disconnected."""

    pass


class InvalidSize(Exception):

    """Disconnected: Raised if client returns forces with inconsistent number of atoms."""

    pass


class InvalidStatus(Exception):

    """InvalidStatus: Raised if client has the wrong status.

    Shouldn't have to be used if the structure of the program is correct.
    """

    pass


class Status(object):

    """Simple class used to keep track of the status of the client.

    Uses bitwise or to give combinations of different status options.
    i.e. Status.Up | Status.Ready would be understood to mean that the client
    was connected and ready to receive the position and cell data.

    Attributes:
       Disconnected: Flag for if the client has disconnected.
       Up: Flag for if the client is running.
       Ready: Flag for if the client has ready to receive position and cell data.
       NeedsInit: Flag for if the client is ready to receive forcefield
          parameters.
       HasData: Flag for if the client is ready to send force data.
       Busy: Flag for if the client is busy.
       Timeout: Flag for if the connection has timed out.
    """

    Disconnected = 0
    Up = 1
    Ready = 2
    NeedsInit = 4
    HasData = 8
    Busy = 16
    Timeout = 32


class DriverSocket(socket.socket):

    """Deals with communication between the client and driver code.

    Deals with sending and receiving the data between the client and the driver
    code. This class holds common functions which are used in the driver code,
    but can also be used to directly implement a python client.
    Basically it's just a wrapper around socket to simplify some of the
    specific needs of i-PI communication pattern.

    Attributes:
       _buf: A string buffer to hold the reply from the other connection.
    """

    def __init__(self, sock):
        """Initialises DriverSocket.

        Args:
           socket: A socket through which the communication should be done.
        """

        super(DriverSocket, self).__init__(
            sock.family, sock.type, sock.proto, fileno=socket.dup(sock.fileno())
        )
        self.settimeout(sock.gettimeout())
        self._buf = np.zeros(0, np.byte)
        if socket:
            self.peername = self.getpeername()
        else:
            self.peername = "no_socket"

    def send_msg(self, msg):
        """Send the next message through the socket.

        Args:
           msg: The message to send through the socket.
        """
        return self.sendall(Message(msg))

    def recv_msg(self, length=HDRLEN):
        """Get the next message send through the socket.

        Args:
           l: Length of the accepted message. Defaults to HDRLEN.
        """
        return self.recv(length)

    def recvall(self, dest):
        """Gets the potential energy, force and virial from the driver.

        Args:
           dest: Object to be read into.

        Raises:
           Disconnected: Raised if client is disconnected.

        Returns:
           The data read from the socket to be read into dest.
        """

        #
        # added refcheck=False after the following error occurred:
        #
        # Exception has occurred: ValueError
        # cannot resize an array that references or is referenced
        # by another array in this way.
        # Use the np.resize function or refcheck=False"
        #   File "/home/elia/Google-Drive/google-personal/i-pi-sabia/ipi/interfaces/sockets.py", line 158, in recvall
        #     self._buf.resize(blen) #,refcheck=False)
        #   File "/home/elia/Google-Drive/google-personal/i-pi-sabia/ipi/interfaces/sockets.py", line 380 (now 393), in getforce
        #     mu = self.recvall(mu)
        #   File "/home/elia/Google-Drive/google-personal/i-pi-sabia/ipi/interfaces/sockets.py", line 463 (now 476), in dispatch
        #     r["result"] = self.getforce()
        #
        # ES: read this discussion https://stackoverflow.com/questions/24034839/valueerror-resizing-an-ndarray
        # It seems that this problem occur only when one uses a debugger, like I am doing
        #

        blen = dest.itemsize * dest.size
        if blen > len(self._buf):
<<<<<<< HEAD
            self._buf.resize(blen, refcheck=False)
=======
            self._buf = np.zeros(blen, np.byte)
>>>>>>> c6d1ec69
        bpos = 0
        ntimeout = 0

        while bpos < blen:
            timeout = False

            try:
                bpart = 0
                bpart = self.recv_into(self._buf[bpos:], blen - bpos)
            except socket.timeout:
                # warning(" @SOCKET:   Timeout in recvall, trying again!", verbosity.low)
                timeout = True
                ntimeout += 1
                if ntimeout > NTIMEOUT:
                    warning(
                        " @SOCKET:  Couldn't receive within %5d attempts. Time to give up!"
                        % (NTIMEOUT),
                        verbosity.low,
                    )
                    raise Disconnected()
                pass

            if not timeout and bpart == 0:
                raise Disconnected()

            bpos += bpart

        if hasattr(dest, "shape"):
            return np.fromstring(self._buf[0:blen], dest.dtype).reshape(dest.shape)
        else:
            return np.fromstring(self._buf[0:blen], dest.dtype)[0]


class Driver(DriverSocket):

    """Deals with communication between the client and driver code.

    Deals with sending and receiving the data from the driver code. Keeps track
    of the status of the driver. Initialises the driver forcefield, sends the
    position and cell data, and receives the force data.

    Attributes:
       waitstatus: Boolean giving whether the driver is waiting to get a status answer.
       status: Keeps track of the status of the driver.
       lastreq: The ID of the last request processed by the client.
       locked: Flag to mark if the client has been working consistently on one image.
    """

    def __init__(self, sock):
        """Initialises Driver.

        Args:
           socket: A socket through which the communication should be done.
        """

        super(Driver, self).__init__(sock)
        self.waitstatus = False
        self.status = Status.Up
        self.lastreq = None
        self.locked = False
        self.exit_on_disconnect = False

    def shutdown(self, how=socket.SHUT_RDWR):
        """Tries to send an exit message to clients to let them exit gracefully."""

        if self.exit_on_disconnect:
            trd = threading.Thread(
                target=softexit.trigger, kwargs={"message": "Client shutdown."}
            )
            trd.daemon = True
            trd.start()

        self.sendall(Message("exit"))
        self.status = Status.Disconnected

        super(DriverSocket, self).shutdown(how)

    def _getstatus(self):
        """Gets driver status.

        Returns:
           An integer labelling the status via bitwise or of the relevant members
           of Status.
        """

        if not self.waitstatus:
            try:
                # This can sometimes hang with no timeout.
                # Using the recommended 60 s.
                readable, writable, errored = select.select([], [self], [], 60)
                if self in writable:
                    self.sendall(Message("status"))
                    self.waitstatus = True
            except socket.error:
                return Status.Disconnected

        try:
            reply = self.recv(HDRLEN)
            self.waitstatus = False  # got some kind of reply
        except socket.timeout:
            warning(" @SOCKET:   Timeout in status recv!", verbosity.debug)
            return Status.Up | Status.Busy | Status.Timeout
        except:
            warning(
                " @SOCKET:   Other socket exception. Disconnecting client and trying to carry on.",
                verbosity.debug,
            )
            return Status.Disconnected

        if not len(reply) == HDRLEN:
            return Status.Disconnected
        elif reply == Message("ready"):
            return Status.Up | Status.Ready
        elif reply == Message("needinit"):
            return Status.Up | Status.NeedsInit
        elif reply == Message("havedata"):
            return Status.Up | Status.HasData
        else:
            warning(" @SOCKET:    Unrecognized reply: " + str(reply), verbosity.low)
            return Status.Up

    def get_status(self):
        """Sets (and returns) the client internal status. Wait for an answer if
        the client is busy."""
        status = self._getstatus()
        while status & Status.Busy:
            status = self._getstatus()
        self.status = status
        return status

    def initialize(self, rid, pars):
        """Sends the initialisation string to the driver.

        Args:
           rid: The index of the request, i.e. the replica that
              the force calculation is for.
           pars: The parameter string to be sent to the driver.

        Raises:
           InvalidStatus: Raised if the status is not NeedsInit.
        """

        if self.status & Status.NeedsInit:
            try:
                # combines all messages in one to reduce latency
                self.sendall(
                    Message("init")
                    + np.int32(rid)
                    + np.int32(len(pars))
                    + pars.encode()
                )
            except:
                self.get_status()
                return
        else:
            raise InvalidStatus("Status in init was " + self.status)

    def sendpos(self, pos, h_ih):
        """Sends the position and cell data to the driver.

        Args:
           pos: An array containing the atom positions.
           cell: A cell object giving the system box.

        Raises:
           InvalidStatus: Raised if the status is not Ready.
        """

        if self.status & Status.Ready:
            try:
                # reduces latency by combining all messages in one
                self.sendall(
                    Message("posdata")
                    + h_ih[0].tobytes()  # header
                    + h_ih[1].tobytes()  # cell
                    + np.int32(len(pos) // 3).tobytes()  # inverse cell
                    + pos.tobytes()  # length of position array  # positions
                )

                self.status = Status.Up | Status.Busy
            except:
                print("Error in sendall, resetting status")
                self.get_status()
                return
        else:
            raise InvalidStatus("Status in sendpos was " + self.status)

    def getforce(self):
        """Gets the potential energy, force and virial from the driver.

        Raises:
           InvalidStatus: Raised if the status is not HasData.
           Disconnected: Raised if the driver has disconnected.

        Returns:
           A list of the form [potential, force, virial, extra].
        """

        if self.status & Status.HasData:
            self.sendall(Message("getforce"))
            reply = ""
            while True:
                try:
                    reply = self.recv_msg()
                except socket.timeout:
                    warning(
                        " @SOCKET:   Timeout in getforce, trying again!", verbosity.low
                    )
                    continue
                except:
                    warning(
                        " @SOCKET:   Error while receiving message: %s" % (reply),
                        verbosity.low,
                    )
                    raise Disconnected()
                if reply == Message("forceready"):
                    break
                else:
                    warning(
                        " @SOCKET:   Unexpected getforce reply: %s" % (reply),
                        verbosity.low,
                    )
                if reply == "":
                    raise Disconnected()
        else:
            raise InvalidStatus("Status in getforce was " + str(self.status))

        mu = np.float64()
        mu = self.recvall(mu)

        mlen = np.int32()
        mlen = self.recvall(mlen)
        mf = np.zeros(3 * mlen, np.float64)
        mf = self.recvall(mf)

        mvir = np.zeros((3, 3), np.float64)
        mvir = self.recvall(mvir)

        # Machinery to return a string as an "extra" field.
        # Comment if you are using a ancient patched driver that does not return anything!
        # Actually, you should really update your driver, you're like half a decade behind.
        mlen = np.int32()
        mlen = self.recvall(mlen)
        if mlen > 0:
            mxtra = np.zeros(mlen, np.character)
            mxtra = self.recvall(mxtra)
            mxtra = bytearray(mxtra).decode("utf-8")
        else:
            mxtra = ""
        mxtradict = {}
        if mxtra:
            try:
                mxtradict = json.loads(mxtra)
                info("Extra string JSON has been loaded.", verbosity.debug)
            except:
                # if we can't parse it as a dict, issue a warning and carry on
                info(
                    "Extra string could not be loaded as a dictionary. Extra=" + mxtra,
                    verbosity.debug,
                )
                mxtradict = {}
                pass
            if "raw" in mxtradict:
                raise ValueError(
                    "'raw' cannot be used as a field in a JSON-formatted extra string"
                )

            mxtradict["raw"] = mxtra
        else:
            mxtradict["raw"] = ""

        return [mu, mf, mvir, mxtradict]

    def dispatch(self, r):
        """Dispatches a request r and looks after it setting results
        once it has been evaluated. This is meant to be launched as a
        separate thread, and takes care of all the communication related to
        the request.
        """

        if not self.status & Status.Up:
            warning(
                " @SOCKET:   Inconsistent client state in dispatch thread! (I)",
                verbosity.low,
            )
            return

        r["t_dispatched"] = time.time()

        self.get_status()
        if self.status & Status.NeedsInit:
            self.initialize(r["id"], r["pars"])
            self.status = self.get_status()

        if not (self.status & Status.Ready):
            warning(
                " @SOCKET:   Inconsistent client state in dispatch thread! (II)",
                verbosity.low,
            )
            return

        r["start"] = time.time()
        self.sendpos(r["pos"][r["active"]], r["cell"])

        self.get_status()
        if not (self.status & Status.HasData):
            warning(
                " @SOCKET:   Inconsistent client state in dispatch thread! (III)",
                verbosity.low,
            )
            return

        try:
            r["result"] = self.getforce()
        except Disconnected:
            self.status = Status.Disconnected
            return

        if len(r["result"][1]) != len(r["pos"][r["active"]]):
            raise InvalidSize

        # If only a piece of the system is active, resize forces and reassign
        rftemp = r["result"][1]
        r["result"][1] = np.zeros(len(r["pos"]), dtype=np.float64)
        r["result"][1][r["active"]] = rftemp
        r["t_finished"] = time.time()
        self.lastreq = r["id"]  #

        # updates the status of the client before leaving
        self.get_status()

        # marks the request as done as the very last thing
        r["status"] = "Done"


class InterfaceSocket(object):

    """Host server class.

    Deals with distribution of all the jobs between the different client servers
    and both initially and as clients either finish or are disconnected.
    Deals with cleaning up after all calculations are done. Also deals with the
    threading mechanism, and cleaning up if the interface is killed.

    Attributes:
       address: A string giving the name of the host network.
       port: An integer giving the port the socket will be using.
       slots: An integer giving the maximum allowed backlog of queued clients.
       mode: A string giving the type of socket used.
       latency: A float giving the number of seconds the interface will wait
          before updating the client list.
       timeout: A float giving a timeout limit for considering a calculation dead
          and dropping the connection.
       server: The socket used for data transmission.
       clients: A list of the driver clients connected to the server.
       requests: A list of all the jobs required in the current PIMD step.
       jobs: A list of all the jobs currently running.
       _poll_thread: The thread the poll loop is running on.
       _prev_kill: Holds the signals to be sent to clean up the main thread
          when a kill signal is sent.
       _poll_true: A boolean giving whether the thread is alive.
       _poll_iter: An integer used to decide whether or not to check for
          client connections. It is used as a counter, once it becomes higher
          than the pre-defined number of steps between checks the socket will
          update the list of clients and then be reset to zero.
    """

    def __init__(
        self,
        address="localhost",
        port=31415,
        slots=4,
        mode="unix",
        timeout=1.0,
        match_mode="auto",
        exit_on_disconnect=False,
    ):
        """Initialises interface.

        Args:
           address: An optional string giving the name of the host server.
              Defaults to 'localhost'.
           port: An optional integer giving the port number. Defaults to 31415.
           slots: An optional integer giving the maximum allowed backlog of
              queueing clients. Defaults to 4.
           mode: An optional string giving the type of socket. Defaults to 'unix'.
           latency: An optional float giving the time in seconds the socket will
              wait before updating the client list. Defaults to 1e-3.
           timeout: Length of time waiting for data from a client before we assume
              the connection is dead and disconnect the client.

        Raises:
           NameError: Raised if mode is not 'unix' or 'inet'.
        """

        self.address = address
        self.port = port
        self.slots = slots
        self.mode = mode
        self.timeout = timeout
        self.poll_iter = UPDATEFREQ  # triggers pool_update at first poll
        self.prlist = []  # list of pending requests
        self.match_mode = match_mode  # heuristics to match jobs and active clients
        self.requests = None  # these will be linked to the request list of the FFSocket object using the interface
        self.exit_on_disconnect = exit_on_disconnect

    def open(self):
        """Creates a new socket.

        Used so that we can create a interface object without having to also
        create the associated socket object.
        """

        if self.mode == "unix":
            self.server = socket.socket(socket.AF_UNIX, socket.SOCK_STREAM)
            try:
                self.server.bind("/tmp/ipi_" + self.address)
                info(
                    "Created unix socket with address " + self.address, verbosity.medium
                )
            except socket.error:
                raise RuntimeError(
                    "Error opening unix socket. Check if a file "
                    + ("/tmp/ipi_" + self.address)
                    + " exists, and remove it if unused."
                )

        elif self.mode == "inet":
            self.server = socket.socket(socket.AF_INET, socket.SOCK_STREAM)
            self.server.setsockopt(socket.SOL_SOCKET, socket.SO_REUSEADDR, 1)
            self.server.bind((self.address, self.port))
            info(
                "Created inet socket with address "
                + self.address
                + " and port number "
                + str(self.port),
                verbosity.medium,
            )
        else:
            raise NameError(
                "InterfaceSocket mode "
                + self.mode
                + " is not implemented (should be unix/inet)"
            )

        self.server.listen(self.slots)
        self.server.settimeout(SERVERTIMEOUT)

        # these are the two main objects the socket interface should worry about and manage
        self.clients = []  # list of active clients (working or ready to compute)
        self.jobs = []  # list of jobs

    def close(self):
        """Closes down the socket."""

        info(" @SOCKET: Shutting down the driver interface.", verbosity.low)

        for c in self.clients:
            try:
                c.shutdown(socket.SHUT_RDWR)
                c.close()
            except:
                pass

        # flush it all down the drain
        self.clients = []
        self.jobs = []

        try:
            self.server.shutdown(socket.SHUT_RDWR)
            self.server.close()
        except:
            info(
                " @SOCKET: Problem shutting down the server socket. Will just continue and hope for the best.",
                verbosity.low,
            )
        if self.mode == "unix":
            os.unlink("/tmp/ipi_" + self.address)

    def poll(self):
        """Called in the main thread loop.

        Runs until either the program finishes or a kill call is sent. Updates
        the pool of clients every UPDATEFREQ loops and loops every latency seconds.
        The actual loop is in the associated forcefield class.
        """

        # makes sure to remove the last dead client as soon as possible -- and to get clients if we are dry
        if (
            self.poll_iter >= UPDATEFREQ
            or len(self.clients) == 0
            or (len(self.clients) > 0 and not (self.clients[0].status & Status.Up))
        ):
            self.poll_iter = 0
            self.pool_update()

        self.poll_iter += 1
        self.pool_distribute()

    def pool_update(self):
        """Deals with keeping the pool of client drivers up-to-date during a
        force calculation step.

        Deals with maintaining the client list. Clients that have
        disconnected are removed and their jobs removed from the list of
        running jobs and new clients are connected to the server.
        """

        # check for disconnected clients
        for c in self.clients[:]:
            if not (c.status & Status.Up):
                try:
                    warning(
                        " @SOCKET:   Client "
                        + str(c.peername)
                        + " died or got unresponsive(C). Removing from the list.",
                        verbosity.low,
                    )
                    c.shutdown(socket.SHUT_RDWR)
                    c.close()
                except socket.error:
                    pass
                c.status = Status.Disconnected
                self.clients.remove(c)
                # requeue jobs that have been left hanging
                for [k, j, tc] in self.jobs[:]:
                    if tc.is_alive():
                        tc.join(2)
                    if j is c:
                        self.jobs = [
                            w for w in self.jobs if not (w[0] is k and w[1] is j)
                        ]  # removes pair in a robust way

                        k["status"] = "Queued"
                        k["start"] = -1

        if len(self.clients) == 0:
            searchtimeout = SERVERTIMEOUT
        else:
            searchtimeout = 0.0

        keepsearch = True
        while keepsearch:
            readable, writable, errored = select.select(
                [self.server], [], [], searchtimeout
            )
            if self.server in readable:
                client, address = self.server.accept()
                client.settimeout(TIMEOUT)
                driver = Driver(client)
                info(
                    " @SOCKET:   Client asked for connection from "
                    + str(address)
                    + ". Now hand-shaking.",
                    verbosity.low,
                )
                driver.get_status()
                if driver.status | Status.Up:
                    driver.exit_on_disconnect = self.exit_on_disconnect
                    self.clients.append(driver)
                    info(
                        " @SOCKET:   Handshaking was successful. Added to the client list.",
                        verbosity.low,
                    )
                    self.poll_iter = UPDATEFREQ  # if a new client was found, will try again harder next time
                    searchtimeout = SERVERTIMEOUT
                else:
                    warning(
                        " @SOCKET:   Handshaking failed. Dropping connection.",
                        verbosity.low,
                    )
                    client.shutdown(socket.SHUT_RDWR)
                    client.close()
            else:
                keepsearch = False

    def pool_distribute(self):
        """Deals with keeping the list of jobs up-to-date during a force
        calculation step.

        Deals with maintaining the jobs list. Gets data from drivers that have
        finished their calculation and removes that job from the list of running
        jobs, adds jobs to free clients and initialises the forcefields of new
        clients.
        """

        ttotal = tdispatch = tcheck = 0
        ttotal -= time.time()

        # get clients that are still free
        freec = self.clients[:]
        for [r2, c, ct] in self.jobs:
            freec.remove(c)

        # fills up list of pending requests if empty, or if clients are abundant
        if len(self.prlist) == 0 or len(freec) > len(self.prlist):
            self.prlist = [r for r in self.requests if r["status"] == "Queued"]

        if self.match_mode == "auto":
            match_seq = ["match", "none", "free", "any"]
        elif self.match_mode == "any":
            match_seq = ["any"]
        elif self.match_mode == "lock":
            match_seq = ["match", "none"]

        # first: dispatches jobs to free clients (if any!)
        # tries first to match previous replica<>driver association, then to get new clients, and only finally send the a new replica to old drivers
        ndispatch = 0
        tdispatch -= time.time()
        while len(freec) > 0 and len(self.prlist) > 0:
            for match_ids in match_seq:
                for fc in freec[:]:
                    if self.dispatch_free_client(fc, match_ids):
                        freec.remove(fc)
                        ndispatch += 1

                    if len(self.prlist) == 0:
                        break
            # if using lock mode, check that there is a at least one client-replica match in the lists freec and prlist.
            # If not, we break out of the while loop
            if self.match_mode == "lock":
                break

            if len(freec) > 0:
                self.prlist = [r for r in self.requests if r["status"] == "Queued"]
        tdispatch += time.time()

        # now check for client status
        if len(self.jobs) == 0:
            for c in self.clients:
                if (
                    c.status == Status.Disconnected
                ):  # client disconnected. force a pool_update
                    self.poll_iter = UPDATEFREQ
                    return

        # check for finished jobs
        nchecked = 0
        nfinished = 0
        tcheck -= time.time()
        for [r, c, ct] in self.jobs[:]:
            chk = self.check_job_finished(r, c, ct)
            if chk == 1:
                nfinished += 1
            elif chk == 0:
                self.poll_iter = UPDATEFREQ  # client disconnected. force a pool_update
            nchecked += 1
        tcheck += time.time()

        ttotal += time.time()
        # info("POLL TOTAL: %10.4f  Dispatch(N,t):  %4i, %10.4f   Check(N,t):   %4i, %10.4f" % (ttotal, ndispatch, tdispatch, nchecked, tcheck), verbosity.debug)

        if nfinished > 0:
            # don't wait, just try again to distribute
            self.pool_distribute()

    def dispatch_free_client(self, fc, match_ids="any", send_threads=[]):
        """
        Tries to find a request to match a free client.
        """

        # first, makes sure that the client is REALLY free
        if not (fc.status & Status.Up):
            return False
        if fc.status & Status.HasData:
            return False
        if not (fc.status & (Status.Ready | Status.NeedsInit | Status.Busy)):
            warning(
                " @SOCKET: Client "
                + str(fc.peername)
                + " is in an unexpected status "
                + str(fc.status)
                + " at (1). Will try to keep calm and carry on.",
                verbosity.low,
            )
            return False

        for r in self.prlist[:]:
            if match_ids == "match" and fc.lastreq is not r["id"]:
                continue
            elif match_ids == "none" and fc.lastreq is not None:
                continue
            elif (
                self.match_mode == "lock"
                and match_ids == "none"
                and (r["id"] in [c.lastreq for c in self.clients])
            ):
                # if using lock mode and the user connects more clients than there are replicas, do not allow this client to
                # be matched with a pending request.
                continue

            elif match_ids == "free" and fc.locked:
                continue

            # makes sure the request is marked as running and the client included in the jobs list
            fc.locked = fc.lastreq is r["id"]
            r["status"] = "Running"
            self.prlist.remove(r)
            info(
                " @SOCKET: %s Assigning [%5s] request id %4s to client with last-id %4s (% 3d/% 3d : %s)"
                % (
                    time.strftime("%y/%m/%d-%H:%M:%S"),
                    match_ids,
                    str(r["id"]),
                    str(fc.lastreq),
                    self.clients.index(fc),
                    len(self.clients),
                    str(fc.peername),
                ),
                verbosity.high,
            )
            fc_thread = threading.Thread(
                target=fc.dispatch, name="DISPATCH", kwargs={"r": r}
            )
            self.jobs.append([r, fc, fc_thread])
            fc_thread.daemon = True
            fc_thread.start()
            return True

        return False

    def check_job_finished(self, r, c, ct):
        """
        Checks if a job has been completed, and retrieves the results
        """

        if r["status"] == "Done":
            while ct.is_alive():  # we can wait for end of thread
                ct.join()
            self.jobs = [
                w for w in self.jobs if not (w[0] is r and w[1] is c)
            ]  # removes pair in a robust way
            return 1

        if (
            self.timeout > 0
            and r["start"] > 0
            and time.time() - r["start"] > self.timeout
        ):
            warning(
                " @SOCKET:  Timeout! request has been running for "
                + str(time.time() - r["start"])
                + " sec.",
                verbosity.low,
            )
            warning(
                " @SOCKET:   Client "
                + str(c.peername)
                + " died or got unresponsive(A). Disconnecting.",
                verbosity.low,
            )
            try:
                c.shutdown(socket.SHUT_RDWR)
            except socket.error:
                pass
            c.close()
            c.status = Status.Disconnected
            return 0  # client will be cleared and request resuscitated in poll_update

        return -1<|MERGE_RESOLUTION|>--- conflicted
+++ resolved
@@ -152,31 +152,9 @@
            The data read from the socket to be read into dest.
         """
 
-        #
-        # added refcheck=False after the following error occurred:
-        #
-        # Exception has occurred: ValueError
-        # cannot resize an array that references or is referenced
-        # by another array in this way.
-        # Use the np.resize function or refcheck=False"
-        #   File "/home/elia/Google-Drive/google-personal/i-pi-sabia/ipi/interfaces/sockets.py", line 158, in recvall
-        #     self._buf.resize(blen) #,refcheck=False)
-        #   File "/home/elia/Google-Drive/google-personal/i-pi-sabia/ipi/interfaces/sockets.py", line 380 (now 393), in getforce
-        #     mu = self.recvall(mu)
-        #   File "/home/elia/Google-Drive/google-personal/i-pi-sabia/ipi/interfaces/sockets.py", line 463 (now 476), in dispatch
-        #     r["result"] = self.getforce()
-        #
-        # ES: read this discussion https://stackoverflow.com/questions/24034839/valueerror-resizing-an-ndarray
-        # It seems that this problem occur only when one uses a debugger, like I am doing
-        #
-
         blen = dest.itemsize * dest.size
         if blen > len(self._buf):
-<<<<<<< HEAD
-            self._buf.resize(blen, refcheck=False)
-=======
             self._buf = np.zeros(blen, np.byte)
->>>>>>> c6d1ec69
         bpos = 0
         ntimeout = 0
 
@@ -204,10 +182,10 @@
 
             bpos += bpart
 
-        if hasattr(dest, "shape"):
+        if np.isscalar(dest):
+            return np.fromstring(self._buf[0:blen], dest.dtype)[0]
+        else:
             return np.fromstring(self._buf[0:blen], dest.dtype).reshape(dest.shape)
-        else:
-            return np.fromstring(self._buf[0:blen], dest.dtype)[0]
 
 
 class Driver(DriverSocket):
@@ -321,13 +299,10 @@
 
         if self.status & Status.NeedsInit:
             try:
-                # combines all messages in one to reduce latency
-                self.sendall(
-                    Message("init")
-                    + np.int32(rid)
-                    + np.int32(len(pars))
-                    + pars.encode()
-                )
+                self.sendall(Message("init"))
+                self.sendall(np.int32(rid))
+                self.sendall(np.int32(len(pars)))
+                self.sendall(pars.encode())
             except:
                 self.get_status()
                 return
@@ -347,15 +322,11 @@
 
         if self.status & Status.Ready:
             try:
-                # reduces latency by combining all messages in one
-                self.sendall(
-                    Message("posdata")
-                    + h_ih[0].tobytes()  # header
-                    + h_ih[1].tobytes()  # cell
-                    + np.int32(len(pos) // 3).tobytes()  # inverse cell
-                    + pos.tobytes()  # length of position array  # positions
-                )
-
+                self.sendall(Message("posdata"))
+                self.sendall(h_ih[0])
+                self.sendall(h_ih[1])
+                self.sendall(np.int32(len(pos) // 3))
+                self.sendall(pos)
                 self.status = Status.Up | Status.Busy
             except:
                 print("Error in sendall, resetting status")
@@ -445,8 +416,6 @@
                 )
 
             mxtradict["raw"] = mxtra
-        else:
-            mxtradict["raw"] = ""
 
         return [mu, mf, mvir, mxtradict]
 
