--- conflicted
+++ resolved
@@ -8,11 +8,8 @@
 
 import math
 import numpy as np
-<<<<<<< HEAD
-=======
 from ipi.utils.depend import *
 import ipi.utils.units as units
->>>>>>> 25e2e367
 import sys
 
 
@@ -31,76 +28,6 @@
 
 
 class ExchangePotential:
-<<<<<<< HEAD
-    def __init__(self, nbosons, q, nbeads, bead_mass, spring_freq_squared, betaP):
-        assert nbosons > 0
-        self._N = nbosons
-        self._P = nbeads
-        self._betaP = betaP
-        self._spring_freq_squared = spring_freq_squared
-        self._particle_mass = bead_mass
-        self._q = q
-
-        # TODO: rename!
-        # self._bead_dist_inter_first_last_bead[i][l][m] = r^{i+1}_{l} - r^{i}_{m}
-        self._bead_diff_inter_first_last_bead = np.empty((self._P, self._N, self._N, 3))
-        for i in range(self._P):
-            self._bead_diff_inter_first_last_bead[i] = (
-                self._q[(i + 1) % self._P, :, np.newaxis, :] - self._q[i, np.newaxis, :, :]
-            )
-
-        # cycle energies:
-        # TODO:
-        # self._E_from_to[u, u] is the ring polymer energy of the cycle on particle indices u,...,v
-        self._E_from_to = np.empty((self._P, self._N, self._N))
-        for j in range(self._P):
-            self._E_from_to[j] = self._evaluate_cycle_energies(j)
-
-        # prefix potentials:
-        # TODO:
-        # self._V[l] = V^[1,l+1]
-        self._V = np.empty((self._P, self._N + 1))
-        for j in range(self._P):
-            self._V[j] = self._evaluate_prefix_V(j)
-
-        # suffix potentials:
-        # TODO:
-        # self._V_backward[l] = V^[l+1, N]
-        self._V_backward = np.empty((self._P, self._N + 1))
-        for j in range(self._P):
-            self._V_backward[j] = self._evaluate_suffix_V(j)
-
-    def get_vspring_and_fspring(self):
-        """
-        Returns spring potential and forces for bosons.
-        """
-        F = self.evaluate_spring_forces()
-
-        return [self.V_all(), F]
-
-    def V_all(self):
-        """
-        # TODO:
-        Returns the potential on all particles: V^[1,N]
-        """
-        return np.sum(self._V[:, self._N])
-
-    def _spring_potential_prefix(self):
-        """
-        Helper function: the term for the spring constant as used in spring potential expressions
-        """
-        return 0.5 * self._particle_mass * self._spring_freq_squared
-
-    def _spring_force_prefix(self):
-        """
-        Helper function: the term for the spring constant as used in spring force expressions
-        """
-        return (-1.0) * self._particle_mass * self._spring_freq_squared
-
-    def _evaluate_cycle_energies(self, j):
-        """
-        TODO:
-=======
     def __init__(self, nbeads, nbosons):
         assert nbosons > 0
         self.nbosons = nbosons
@@ -142,34 +69,26 @@
             dependencies=[self.beads._q, self.bosons],
         )
 
-        # self.bead_diff_intra[j] = [r^{j+1}_0 - r^{j}_0, ..., r^{j+1}_{N-1} - r^{j}_{N-1}]
-        self._bead_diff_intra = depend_array(
-            name="bead_diff_intra",
-            value=np.zeros((self.nbeads - 1, self.nbosons, 3)),
-            func=lambda: np.diff(dstrip(self.qbosons), axis=0),
-            dependencies=[self._qbosons],
-        )
-
-        # self.bead_dist_inter_first_last_bead[l][m] = r^0_{l} - r^{P-1}_{m}
+        # self.bead_dist_inter_first_last_bead[j][l][m] = r^{j+1}_{l} - r^{j}_{m}
         self._bead_diff_inter_first_last_bead = depend_array(
             name="bead_diff_inter_first_last_bead",
-            value=np.zeros((self.nbosons, self.nbosons, 3)),
+            value=np.zeros((self.nbeads, self.nbosons, self.nbosons, 3)),
             func=lambda: (
-                dstrip(self.qbosons)[0, :, np.newaxis, :]
-                - dstrip(self.qbosons)[self.nbeads - 1, np.newaxis, :, :]
+                np.roll(dstrip(self.qbosons), axis=0, shift=-1)[:, :, np.newaxis, :]
+                - dstrip(self.qbosons)[:, np.newaxis, :, :]
             ),
             dependencies=[self._qbosons],
         )
         # cycle energies:
-        # self.cycle_energies[u, v] is the ring polymer energy of the cycle on particle indices u,...,v
+        # self.cycle_energies[j, u, v] is the contribution of imaginary time slice j
+        # in a permutation where there is a cycle on particle indices u,...,v
         self._cycle_energies = depend_array(
             name="cycle_energies",
-            value=np.zeros((self.nbosons, self.nbosons), dtype=float, order="F"),
+            value=np.zeros((self.nbeads, self.nbosons, self.nbosons), dtype=float, order="F"),
             func=self.get_cycle_energies,
             dependencies=[
                 self._boson_m,
                 self._omegan2,
-                self._bead_diff_intra,
                 self._bead_diff_inter_first_last_bead,
             ],
         )
@@ -178,16 +97,16 @@
         self._prefix_V = depend_array(
             name="V",
             func=self.get_prefix_V,
-            value=np.zeros(self.nbosons + 1, float),
+            value=np.zeros((self.nbeads, self.nbosons + 1), float),
             dependencies=[self._cycle_energies, self._betaP],
         )
 
         # suffix potentials:
         # self.suffix_V[l] = V^[l+1, N]
         self._suffix_V = depend_value(
-            name="V",
+            name="VB",
             func=self.get_suffix_V,
-            value=np.zeros(self.nbosons + 1, float),
+            value=np.zeros((self.nbeads, self.nbosons + 1), float),
             dependencies=[self._cycle_energies, self._betaP],
         )
 
@@ -200,7 +119,6 @@
                 self._omegan2,
                 self._prefix_V,
                 self._suffix_V,
-                self._bead_diff_intra,
                 self._cycle_energies,
                 self._bead_diff_inter_first_last_bead,
             ],
@@ -245,39 +163,12 @@
 
     def get_cycle_energies(self):
         """
->>>>>>> 25e2e367
         Evaluate all the cycle energies, as outlined in Eqs. 5-7 of arXiv:2305.18025.
         Returns an upper-triangular matrix, Emks[u,v] is the ring polymer energy of the cycle on u,...,v.
         """
         # using column-major (Fortran order) because uses of the array are mostly within the same column
-<<<<<<< HEAD
-        Emks = np.zeros((self._N, self._N), dtype=float, order="F")
-
-        spring_energy_first_last_bead_array = np.sum(
-            self._bead_diff_inter_first_last_bead[j]**2, axis=-1
-        )
-
-        # for m in range(self._N):
-        #     Emks[m][m] = self._spring_potential_prefix() * \
-        #                     (intra_spring_energies[m] + spring_energy_first_last_bead_array[m, m])
-        Emks[np.diag_indices_from(Emks)] = (
-                self._spring_potential_prefix() * np.diagonal(spring_energy_first_last_bead_array)
-        )
-
-        for s in range(self._N - 1 - 1, -1, -1):
-            # for m in range(s + 1, self._N):
-            #     Emks[s][m] = Emks[s + 1][m] + self._spring_potential_prefix() * (
-            #             - spring_energy_first_last_bead_array[s + 1, m]
-            #             + spring_energy_first_last_bead_array[s + 1, s]
-            #             + spring_energy_first_last_bead_array[s, m])
-            Emks[s, (s + 1) :] = Emks[
-                s + 1, (s + 1) :
-            ] + self._spring_potential_prefix() * (
-                -spring_energy_first_last_bead_array[s + 1, (s + 1) :]
-=======
-        Emks = np.zeros((self.nbosons, self.nbosons), dtype=float, order="F")
-
-        intra_spring_energies = np.sum(dstrip(self.bead_diff_intra) ** 2, axis=(0, -1))
+        Emks = np.zeros((self.nbeads, self.nbosons, self.nbosons), dtype=float, order="F")
+
         spring_energy_first_last_bead_array = np.sum(
             dstrip(self.bead_diff_inter_first_last_bead) ** 2, axis=-1
         )
@@ -285,124 +176,137 @@
         spring_potential_prefix = 0.5 * self.boson_m * self.omegan2
 
         # for m in range(self.nbosons):
-        #     Emks[m][m] = spring_potential_prefix * \
-        #                     (intra_spring_energies[m] + spring_energy_first_last_bead_array[m, m])
-        Emks[np.diag_indices_from(Emks)] = spring_potential_prefix * (
-            intra_spring_energies + np.diagonal(spring_energy_first_last_bead_array)
+        #     Emks[j][m][m] = spring_potential_prefix * (spring_energy_first_last_bead_array[j, m, m])
+        for j in range(self.nbeads):
+            Emks[j, np.diag_indices_from(Emks[j])] = spring_potential_prefix * (
+                np.diagonal(spring_energy_first_last_bead_array[j])
         )
 
         for s in range(self.nbosons - 1 - 1, -1, -1):
             # for m in range(s + 1, self.nbosons):
-            #     Emks[s][m] = Emks[s + 1][m] + spring_potential_prefix * (
-            #             - spring_energy_first_last_bead_array[s + 1, m]
-            #             + intra_spring_energies[s]
-            #             + spring_energy_first_last_bead_array[s + 1, s]
-            #             + spring_energy_first_last_bead_array[s, m])
-            Emks[s, (s + 1) :] = Emks[s + 1, (s + 1) :] + spring_potential_prefix * (
-                -spring_energy_first_last_bead_array[s + 1, (s + 1) :]
-                + intra_spring_energies[s]
->>>>>>> 25e2e367
-                + spring_energy_first_last_bead_array[s + 1, s]
-                + spring_energy_first_last_bead_array[s, (s + 1) :]
+            #     Emks[j][s][m] = Emks[j][s + 1][m] + spring_potential_prefix * (
+            #             - spring_energy_first_last_bead_array[j][s + 1, m]
+            #             + spring_energy_first_last_bead_array[j][s + 1, s]
+            #             + spring_energy_first_last_bead_array[j][s, m])
+            Emks[:, s, (s + 1) :] = Emks[:, s + 1, (s + 1) :] + spring_potential_prefix * (
+                -spring_energy_first_last_bead_array[:, s + 1, (s + 1) :]
+                + spring_energy_first_last_bead_array[:, s + 1, s, np.newaxis]
+                + spring_energy_first_last_bead_array[:, s, (s + 1) :]
             )
 
         return Emks
 
-<<<<<<< HEAD
-    def _evaluate_prefix_V(self, j):
-=======
     def get_prefix_V(self):
->>>>>>> 25e2e367
         """
         Evaluate V^[1,1], V^[1,2], ..., V^[1,N], as outlined in Eq. 3 of arXiv:2305.18025.
         (In the code, particle indices start from 0.)
         Returns a vector of these potentials, in this order.
-<<<<<<< HEAD
-        Assumes that the cycle energies self._E_from_to have been computed.
-        """
-        V = np.zeros(self._N + 1, float)
-
-        for m in range(1, self._N + 1):
-            # For numerical stability
-            subdivision_potentials = V[:m] + self._E_from_to[j, :m, m - 1]
-=======
         Assumes that the cycle energies self.cycle_energies have been computed.
         """
-        V = np.zeros(self.nbosons + 1, float)
+        V = np.zeros((self.nbeads, self.nbosons + 1), float)
 
         for m in range(1, self.nbosons + 1):
             # For numerical stability
-            subdivision_potentials = V[:m] + dstrip(self.cycle_energies)[:m, m - 1]
->>>>>>> 25e2e367
-            Elong = np.min(subdivision_potentials)
+            subdivision_potentials = V[:, :m] + dstrip(self.cycle_energies)[:, :m, m - 1]
+            Elong = np.min(subdivision_potentials, axis=-1)
 
             # sig = 0.0
             # for u in range(m):
-<<<<<<< HEAD
-            #   sig += np.exp(- self._betaP *
-            #                (V[u] + self._E_from_to[u, m - 1] - Elong) # V until u-1, then cycle from u to m
-            #                 )
-            sig = np.sum(np.exp(-self._betaP * (subdivision_potentials - Elong)))
-            assert sig != 0.0 and np.isfinite(sig)
-            V[m] = Elong - np.log(sig / m) / self._betaP
-
-        return V
-
-    def _evaluate_suffix_V(self, j):
-=======
             #   sig += np.exp(- self.betaP *
             #                (V[u] + self.cycle_energies[u, m - 1] - Elong) # V until u-1, then cycle from u to m
             #                 )
-            sig = np.sum(np.exp(-self.betaP * (subdivision_potentials - Elong)))
-            assert sig != 0.0 and np.isfinite(sig)
-            V[m] = Elong - np.log(sig / m) / self.betaP
+            sig = np.sum(np.exp(-self.betaP * (subdivision_potentials - Elong[:, np.newaxis])), axis=-1)
+            assert sig.all() and np.all(np.isfinite(sig))
+            V[:, m] = Elong - np.log(sig / m) / self.betaP
 
         return V
 
     def get_suffix_V(self):
->>>>>>> 25e2e367
         """
         Evaluate V^[1,N], V^[2,N], ..., V^[N,N], as outlined in Eq. 16 of arXiv:2305.18025.
         (In the code, particle indices start from 0.)
         Returns a vector of these potentials, in this order.
-<<<<<<< HEAD
-        Assumes that both the cycle energies self._E_from_to and prefix potentials self._V have been computed.
-        """
-        RV = np.zeros(self._N + 1, float)
-
-        for l in range(self._N - 1, 0, -1):
+        Assumes that both the cycle energies self.cycle_energies and prefix potentials self.prefix_V have been computed.
+        """
+        RV = np.zeros((self.nbeads, self.nbosons + 1), float)
+
+        for l in range(self.nbosons - 1, 0, -1):
             # For numerical stability
-            subdivision_potentials = self._E_from_to[j, l, l:] + RV[l + 1 :]
-            Elong = np.min(subdivision_potentials)
+            subdivision_potentials = dstrip(self.cycle_energies)[:, l, l:] + RV[:, l + 1 :]
+            Elong = np.min(subdivision_potentials, axis=-1)
 
             # sig = 0.0
-            # for p in range(l, self._N):
-            #     sig += 1 / (p + 1) * np.exp(- self._betaP * (self._E_from_to[l, p] + RV[p + 1]
+            # for p in range(l, self.nbosons):
+            #     sig += 1 / (p + 1) * np.exp(- self.betaP * (self.cycle_energies[l, p] + RV[p + 1]
             #                                                 - Elong))
             sig = np.sum(
-                np.reciprocal(np.arange(l + 1.0, self._N + 1))
-                * np.exp(-self._betaP * (subdivision_potentials - Elong))
-            )
-            assert sig != 0.0 and np.isfinite(sig)
-            RV[l] = Elong - np.log(sig) / self._betaP
+                np.reciprocal(np.arange(l + 1.0, self.nbosons + 1))
+                * np.exp(-self.betaP * (subdivision_potentials - Elong[:, np.newaxis])),
+                axis=-1
+            )
+            assert sig.all() and np.all(np.isfinite(sig))
+            RV[:, l] = Elong - np.log(sig) / self.betaP
 
         # V^[1,N]
-        RV[0] = self._V[j][-1]
+        RV[:, 0] = self.prefix_V[:, -1]
 
         return RV
 
-    def evaluate_spring_forces(self):
-        """
+    def _connection_probabilities(self, j):
+        connection_probs = np.zeros((self.nbosons, self.nbosons), float)
+        # close cycle probabilities:
+        # TODO:
+        # for u in range(0, self._N):
+        #     for l in range(u, self._N):
+        #         connection_probs[l][u] = 1 / (l + 1) * \
+        #                np.exp(- self._betaP *
+        #                        (self._V[u] + self._E_from_to[u, l] + self._V_backward[l+1]
+        #                         - self.V_all()))
+        tril_indices = np.tril_indices(self.nbosons, k=0)
+        connection_probs[tril_indices] = (
+            # np.asarray([1 / (l + 1) for l in range(self._N)])[:, np.newaxis] *
+                np.reciprocal(np.arange(1.0, self.nbosons + 1))[:, np.newaxis]
+                * np.exp(
+            -self.betaP
+            * (
+                # np.asarray([self._V(u - 1) for u in range(self._N)])[np.newaxis, :]
+                    self.prefix_V[j][np.newaxis, :-1]
+                    # + np.asarray([(self._E_from_to[u, l] if l >= u else 0) for l in range(self._N)
+                    #                   for u in range(self._N)]).reshape((self._N, self._N))
+                    + self.cycle_energies[j].T
+                    # + np.asarray([self._V_backward(l + 1) for l in range(self._N)])[:, np.newaxis]
+                    + self.suffix_V[j][1:, np.newaxis]
+                    - self.prefix_V[j][self.nbosons]
+            )
+        )
+        )[tril_indices]
+        # direct link probabilities:
+        # TODO:
+        # for l in range(self._N - 1):
+        #     connection_probs[l][l+1] = 1 - (np.exp(- self._betaP * (self._V[l + 1] + self._V_backward[l + 1] -
+        #                                         self.V_all())))
+        superdiagonal_indices = kth_diag_indices(connection_probs, k=1)
+        connection_probs[superdiagonal_indices] = 1 - (
+            np.exp(
+                -self.betaP * (self.prefix_V[j][1:-1] + self.suffix_V[j][1:-1] - self.prefix_V[j][-1])
+            )
+        )
+        return connection_probs
+
+    def get_vspring_and_fspring(self):
+        """
+        Returns spring potential and forces for bosons, as a tuple (V, F).
+        The potential is obtained from _prefix_V[N].
         Evaluate the ring polymer forces on all the beads, as outlined in Eq. 13, 17-18 of arXiv:2305.18025.
         (In the code, particle indices start from 0.)
-        Returns an array, F[j, l, :] is the force (3d vector) on bead j of particle l.
-        Assumes that both the cycle energies self._E_from_to, the prefix potentials self._V,
-        and the suffix potentials self._V_backward have been computed.
-        """
-        F = np.zeros((self._P, self._N, 3), float)
-
-        connection_probs = np.empty((self._P, self._N, self._N))
-        for j in range(self._P):
+        In the array, F[j, l, :] is the force (3d vector) on bead j of particle l.
+        Assumes that both the cycle energies self.cycle_energies, the prefix potentials self.prefix_V,
+        and the suffix potentials self.suffix_V have been computed.
+        """
+        F = np.zeros((self.nbeads, self.nbosons, 3), float)
+
+        connection_probs = np.empty((self.nbeads, self.nbosons, self.nbosons))
+        for j in range(self.nbeads):
             connection_probs[j] = self._connection_probabilities(j)
 
         # # workaround - no exchange except one location
@@ -411,8 +315,11 @@
         #     for l in range(self._N):
         #         connection_probs[j, l, l] = 1.0
 
-        bead_diff_intra = np.diff(self._q, axis=0) # TODO: remove
-        for j in range(self._P):
+        # bead_diff_intra = np.diff(self._q, axis=0)  # TODO: remove
+
+        spring_force_prefix = (-1.0) * self.boson_m * self.omegan2
+
+        for j in range(self.nbeads):
             # if j not in [0, self._P - 1]:
             #     F[j, :, :] = self._spring_force_prefix() * (-bead_diff_intra[j, :] + bead_diff_intra[j - 1, :])
             #     continue
@@ -434,11 +341,11 @@
             #     force_from_neighbors[:, :] = self._spring_force_prefix() * \
             #                         (-self._bead_diff_inter_first_last_bead[:, l] + self._bead_diff_intra[-1, l])
             #     F[-1, l, :] = np.dot(connection_probs[l][:], force_from_neighbors)
-            force_from_next_neighbor = self._spring_force_prefix() * (
+            force_from_next_neighbor = spring_force_prefix * (
                 -np.transpose(self._bead_diff_inter_first_last_bead[j], axes=(1, 0, 2))
             )
             weighted_force_from_next_slice = np.einsum("ljk,lj->lk", force_from_next_neighbor, connection_probs[j])
-            force_from_prev_neighbor = self._spring_force_prefix() * (
+            force_from_prev_neighbor = spring_force_prefix * (
                 self._bead_diff_inter_first_last_bead[j - 1]
             )
             weighted_force_from_prev_slice = np.einsum("ljk,jl->lk", force_from_prev_neighbor, connection_probs[j - 1])
@@ -453,205 +360,12 @@
         # print("forces")
         # print(F)
 
-        return F
-
-    def _connection_probabilities(self, j):
-        connection_probs = np.zeros((self._N, self._N), float)
-        # close cycle probabilities:
-        # TODO:
-        # for u in range(0, self._N):
-        #     for l in range(u, self._N):
-        #         connection_probs[l][u] = 1 / (l + 1) * \
-        #                np.exp(- self._betaP *
-        #                        (self._V[u] + self._E_from_to[u, l] + self._V_backward[l+1]
-        #                         - self.V_all()))
-        tril_indices = np.tril_indices(self._N, k=0)
-        connection_probs[tril_indices] = (
-            # np.asarray([1 / (l + 1) for l in range(self._N)])[:, np.newaxis] *
-                np.reciprocal(np.arange(1.0, self._N + 1))[:, np.newaxis]
-                * np.exp(
-            -self._betaP
-            * (
-                # np.asarray([self._V(u - 1) for u in range(self._N)])[np.newaxis, :]
-                    self._V[j][np.newaxis, :-1]
-                    # + np.asarray([(self._E_from_to[u, l] if l >= u else 0) for l in range(self._N)
-                    #                   for u in range(self._N)]).reshape((self._N, self._N))
-                    + self._E_from_to[j].T
-                    # + np.asarray([self._V_backward(l + 1) for l in range(self._N)])[:, np.newaxis]
-                    + self._V_backward[j][1:, np.newaxis]
-                    - self._V[j][self._N]
-            )
-        )
-        )[tril_indices]
-        # direct link probabilities:
-        # TODO:
-        # for l in range(self._N - 1):
-        #     connection_probs[l][l+1] = 1 - (np.exp(- self._betaP * (self._V[l + 1] + self._V_backward[l + 1] -
-        #                                         self.V_all())))
-        superdiagonal_indices = kth_diag_indices(connection_probs, k=1)
-        connection_probs[superdiagonal_indices] = 1 - (
-            np.exp(
-                -self._betaP * (self._V[j][1:-1] + self._V_backward[j][1:-1] - self._V[j][self._N])
-            )
-        )
-        return connection_probs
-=======
-        Assumes that both the cycle energies self.cycle_energies and prefix potentials self.prefix_V have been computed.
-        """
-        RV = np.zeros(self.nbosons + 1, float)
-
-        for l in range(self.nbosons - 1, 0, -1):
-            # For numerical stability
-            subdivision_potentials = dstrip(self.cycle_energies)[l, l:] + RV[l + 1 :]
-            Elong = np.min(subdivision_potentials)
-
-            # sig = 0.0
-            # for p in range(l, self.nbosons):
-            #     sig += 1 / (p + 1) * np.exp(- self.betaP * (self.cycle_energies[l, p] + RV[p + 1]
-            #                                                 - Elong))
-            sig = np.sum(
-                np.reciprocal(np.arange(l + 1.0, self.nbosons + 1))
-                * np.exp(-self.betaP * (subdivision_potentials - Elong))
-            )
-            assert sig != 0.0 and np.isfinite(sig)
-            RV[l] = Elong - np.log(sig) / self.betaP
-
-        # V^[1,N]
-        RV[0] = self.prefix_V[-1]
-
-        return RV
-
-    def get_vspring_and_fspring(self):
-        """
-        Returns spring potential and forces for bosons, as a tuple (V, F).
-        The potential is obtained from _prefix_V[N].
-        Evaluate the ring polymer forces on all the beads, as outlined in Eq. 13, 17-18 of arXiv:2305.18025.
-        (In the code, particle indices start from 0.)
-        In the array, F[j, l, :] is the force (3d vector) on bead j of particle l.
-        Assumes that both the cycle energies self.cycle_energies, the prefix potentials self.prefix_V,
-        and the suffix potentials self.suffix_V have been computed.
-        """
-        F = np.zeros((self.nbeads, self.nbosons, 3), float)
-
-        spring_force_prefix = (-1.0) * self.boson_m * self.omegan2
-        bead_diff_intra = dstrip(self.bead_diff_intra)
-        # force on intermediate beads
-        #
-        # for j in range(1, self.nbeads - 1):
-        #   for l in range(self.nbosons):
-        #         F[j, l, :] = spring_force_prefix * (-bead_diff_intra[j][l] +
-        #                                                     bead_diff_intra[j - 1][l])
-        F[1:-1, :, :] = spring_force_prefix * (
-            -bead_diff_intra[1:, :] + np.roll(bead_diff_intra, axis=0, shift=1)[1:, :]
-        )
-
-        # force on endpoint beads
-        #
-        cycle_energies = dstrip(self.cycle_energies)
-        prefix_V = dstrip(self.prefix_V)
-        suffix_V = dstrip(self.suffix_V)
-
-        connection_probs = np.zeros((self.nbosons, self.nbosons), float)
-        # close cycle probabilities:
-        # for u in range(0, self.nbosons):
-        #     for l in range(u, self.nbosons):
-        #         connection_probs[l][u] = 1 / (l + 1) * \
-        #                np.exp(- self.betaP *
-        #                        (self.prefix_V[u] + self.cycle_energies[u, l] + self.suffix_V[l+1]
-        #                         - self.prefix_V[self.nbosons]()))
-        tril_indices = np.tril_indices(self.nbosons, k=0)
-        connection_probs[tril_indices] = (
-            # np.asarray([1 / (l + 1) for l in range(self.nbosons)])[:, np.newaxis] *
-            np.reciprocal(np.arange(1.0, self.nbosons + 1))[:, np.newaxis]
-            * np.exp(
-                -self.betaP
-                * (
-                    # np.asarray([self.prefix_V(u - 1) for u in range(self.nbosons)])[np.newaxis, :]
-                    prefix_V[np.newaxis, :-1]
-                    # + np.asarray([(self.cycle_energies[u, l] if l >= u else 0) for l in range(self.nbosons)
-                    #                   for u in range(self.nbosons)]).reshape((self.nbosons, self.nbosons))
-                    + cycle_energies.T
-                    # + np.asarray([self.suffix_V(l + 1) for l in range(self.nbosons)])[:, np.newaxis]
-                    + suffix_V[1:, np.newaxis]
-                    - prefix_V[self.nbosons]
-                )
-            )
-        )[tril_indices]
-
-        # direct link probabilities:
-        # for l in range(self.nbosons - 1):
-        #     connection_probs[l][l+1] = 1 - (np.exp(- self.betaP * (self.prefix_V[l + 1] + self.suffix_V[l + 1] -
-        #                                         self.prefix_V[self.nbosons]())))
-        superdiagonal_indices = kth_diag_indices(connection_probs, k=1)
-        connection_probs[superdiagonal_indices] = 1 - (
-            np.exp(
-                -self.betaP * (prefix_V[1:-1] + suffix_V[1:-1] - prefix_V[self.nbosons])
-            )
-        )
-
-        bead_diff_inter_first_last_bead = dstrip(self.bead_diff_inter_first_last_bead)
-
-        # on the last bead:
-        #
-        # for l in range(self.nbosons):
-        #     force_from_neighbor = np.empty((self.nbosons, 3))
-        #     for next_l in range(max(l + 1, self.nbosons)):
-        #         force_from_neighbor[next_l, :] = spring_force_prefix * \
-        #                         (-self.bead_diff_inter_first_last_bead[next_l, l] + bead_diff_intra[-1, l])
-        #     F[-1, l, :] = sum(connection_probs[l][next_l] * force_from_neighbor[next_l]
-        #                       for next_l in range(self.nbosons))
-        #
-        # First vectorization:
-        # for l in range(self.nbosons):
-        #     force_from_neighbors = np.empty((self.nbosons, 3))
-        #     force_from_neighbors[:, :] = spring_force_prefix * \
-        #                         (-self.bead_diff_inter_first_last_bead[:, l] + bead_diff_intra[-1, l])
-        #     F[-1, l, :] = np.dot(connection_probs[l][:], force_from_neighbors)
-        force_from_neighbors = spring_force_prefix * (
-            -np.transpose(bead_diff_inter_first_last_bead, axes=(1, 0, 2))
-            + bead_diff_intra[-1, :, np.newaxis]
-        )
-        # F[-1, l, k] = sum_{j}{force_from_neighbors[l][j][k] * connection_probs[l,j]}
-        F[-1, :, :] = np.einsum("ljk,lj->lk", force_from_neighbors, connection_probs)
-
-        # on the first bead:
-        #
-        # for l in range(self.nbosons):
-        #     force_from_neighbor = np.empty((self.nbosons, 3))
-        #     for prev_l in range(l - 1, self.nbosons):
-        #         force_from_neighbor[prev_l, :] = spring_force_prefix * \
-        #                            (-bead_diff_intra[0, l] + self.bead_diff_inter_first_last_bead[l, prev_l])
-        #     F[0, l, :] = sum(connection_probs[prev_l][l] * force_from_neighbor[prev_l]
-        #                      for prev_l in range(self.nbosons))
-        #
-        # First vectorization:
-        #
-        # for l in range(self.nbosons):
-        #     force_from_neighbors = np.empty((self.nbosons, 3))
-        #     force_from_neighbors[:, :] = spring_force_prefix * \
-        #                              (-bead_diff_intra[0, l] + self.bead_diff_inter_first_last_bead[l, :])
-        #     F[0, l, :] = np.dot(connection_probs[:, l], force_from_neighbors)
-        #
-        force_from_neighbors = spring_force_prefix * (
-            bead_diff_inter_first_last_bead - bead_diff_intra[0, :, np.newaxis]
-        )
-        # F[0, l, k] = sum_{j}{force_from_neighbors[l][j][k] * connection_probs[j,l]}
-        F[0, :, :] = np.einsum("ljk,jl->lk", force_from_neighbors, connection_probs)
-
-        return [prefix_V[self.nbosons], F]
->>>>>>> 25e2e367
+        return [np.sum(self.prefix_V[:, -1]), F]
 
     def get_distinct_probability(self):
         """
         Evaluate the probability of the configuration where all the particles are separate.
         """
-<<<<<<< HEAD
-        # TODO:
-        return 0.0
-        return np.exp(
-            -self._betaP * (np.trace(self._E_from_to) - self.V_all())
-            - math.log(np.math.factorial(self._N))  # (1.0 / np.math.factorial(self._N))
-=======
         return np.exp(
             -self.betaP
             * (
@@ -661,7 +375,6 @@
             - math.log(
                 np.math.factorial(self.nbosons)
             )  # (1.0 / np.math.factorial(self.nbosons))
->>>>>>> 25e2e367
         )
 
     def get_longest_probability(self):
@@ -670,59 +383,30 @@
         divided by 1/N. Notice that there are (N-1)! permutations of this topology
         (all represented by the cycle 0,1,...,N-1,0); this cancels the division by 1/N.
         """
-<<<<<<< HEAD
-        # TODO:
-        return 0.0
-        return np.exp(-self._betaP * (self._E_from_to[0, -1] - self.V_all()))
-=======
         return np.exp(
             -self.betaP
             * (dstrip(self.cycle_energies)[0, -1] - dstrip(self.prefix_V)[self.nbosons])
         )
->>>>>>> 25e2e367
 
     def get_kinetic_td(self):
         """Implementation of the Hirshberg-Rizzi-Parrinello primitive
         kinetic energy estimator for identical particles.
         Corresponds to Eqns. (4)-(5) in SI of pnas.1913365116.
         """
-<<<<<<< HEAD
         # TODO:
         return 0.0
 
-        est = np.zeros(self._N + 1)
-
-        for m in range(1, self._N + 1):
-=======
         cycle_energies = dstrip(self.cycle_energies)
         prefix_V = dstrip(self.prefix_V)
 
         est = np.zeros(self.nbosons + 1)
 
         for m in range(1, self.nbosons + 1):
->>>>>>> 25e2e367
             sig = 0.0
 
             # Numerical stability - Xiong-Xiong method (arXiv.2206.08341)
             e_tilde = sys.float_info.max
             for k in range(m, 0, -1):
-<<<<<<< HEAD
-                e_tilde = min(e_tilde, self._E_from_to[m - k, m - 1] + self._V[m - k])
-
-            for k in range(m, 0, -1):
-                E_kn_val = self._E_from_to[m - k, m - 1]
-                sig += (est[m - k] - E_kn_val) * np.exp(
-                    -self._betaP * (E_kn_val + self._V[m - k] - e_tilde)
-                )
-
-            sig_denom_m = m * np.exp(-self._betaP * (self._V[m] - e_tilde))
-
-            est[m] = sig / sig_denom_m
-
-        factor = 1.5 * self._N / self._betaP
-
-        return factor + est[self._N] / self._P
-=======
                 e_tilde = min(e_tilde, cycle_energies[m - k, m - 1] + prefix_V[m - k])
 
             for k in range(m, 0, -1):
@@ -738,22 +422,18 @@
         factor = 1.5 * self.nbosons / self.betaP
 
         return factor + est[self.nbosons] / self.nbeads
->>>>>>> 25e2e367
 
     def get_fermionic_sign(self):
         """
         The average permutation sign as defined in Eq. (9) https://doi.org/10.1063/5.0008720,
         which can be used to reweight observables to obtain fermionic statistics.
         """
-<<<<<<< HEAD
         # TODO:
         return 0.0
-        return self._get_fermionic_potential_exp() / np.exp(-self._betaP * self._V[-1])
-=======
+
         return self._get_fermionic_potential_exp() / np.exp(
             -self.betaP * self.prefix_V[-1]
         )
->>>>>>> 25e2e367
 
     def _get_fermionic_potential_exp(self):
         """
@@ -763,18 +443,6 @@
         sum of exponentials could be negative.
         """
         xi = -1
-<<<<<<< HEAD
-        W = np.empty(self._N + 1, float)
-        W[0] = 1.0
-
-        for m in range(1, self._N + 1):
-            perm_sign = np.array([xi ** (k - 1) for k in range(m, 0, -1)])
-            W[m] = (1.0 / m) * np.sum(
-                perm_sign * W[:m] * np.exp(-self._betaP * self._E_from_to[:m, m - 1])
-            )
-
-        return W[-1]
-=======
         W = np.empty(self.nbosons + 1, float)
         W[0] = 1.0
 
@@ -797,7 +465,6 @@
         "qbosons",
         "betaP",
         "boson_m",
-        "bead_diff_intra",
         "bead_diff_inter_first_last_bead",
         "cycle_energies",
         "prefix_V",
@@ -808,5 +475,4 @@
         "longest_probability",
         "fermionic_sign",
     ],
-)
->>>>>>> 25e2e367
+)